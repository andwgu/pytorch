import torch
from torch.types import _TensorOrTensors
import torch.testing
from torch.overrides import is_tensor_like
import collections
from itertools import product
import warnings
from typing import Callable, Union, Optional, Iterable, List
<<<<<<< HEAD
from . import forward_ad as fwAD
=======
from torch._vmap_internals import vmap
import functools
>>>>>>> 3bd5a1eb

def zero_gradients(x):
    if isinstance(x, torch.Tensor):
        if x.grad is not None:
            x.grad.detach_()
            x.grad.zero_()
    elif isinstance(x, collections.abc.Iterable):
        for elem in x:
            zero_gradients(elem)


def make_jacobian(input, num_out):
    if is_tensor_like(input):
        if not input.is_floating_point() and not input.is_complex():
            return None
        if not input.requires_grad:
            return None
        return input.new_zeros((input.nelement(), num_out), dtype=input.dtype, layout=torch.strided)
    elif isinstance(input, collections.abc.Iterable) and not isinstance(input, str):
        jacobians = list(filter(
            lambda x: x is not None, (make_jacobian(elem, num_out) for elem in input)))
        if not jacobians:
            return None
        return type(input)(jacobians)  # type: ignore
    else:
        return None


def iter_tensors(x: Union[torch.Tensor, Iterable[torch.Tensor]], only_requiring_grad: bool = False) -> Iterable[torch.Tensor]:
    if is_tensor_like(x):
        # mypy doesn't narrow type of `x` to torch.Tensor
        if x.requires_grad or not only_requiring_grad:  # type: ignore
            yield x  # type: ignore
    elif isinstance(x, collections.abc.Iterable) and not isinstance(x, str):
        for elem in x:
            for result in iter_tensors(elem, only_requiring_grad):
                yield result

def get_numerical_jacobian(fn, input, target=None, eps=1e-3, grad_out=1.0):
    """
    input: input to `fn`
    target: the Tensors wrt whom Jacobians are calculated (default=`input`)
    grad_out: grad output value used to calculate gradients.

    Note that `target` may not even be part of `input` to `fn`, so please be
    **very careful** in this to not clone `target`.
    """
    if target is None:
        target = input
    output_size = fn(input).numel()
    jacobian = make_jacobian(target, output_size)

    # It's much easier to iterate over flattened lists of tensors.
    # These are reference to the same objects in jacobian, so any changes
    # will be reflected in it as well.
    x_tensors = iter_tensors(target, True)
    j_tensors = iter_tensors(jacobian)

    def update_jacobians(x, idx, d, d_idx, is_mkldnn=False):

        # compute_jacobian only works for pure real
        # or pure imaginary delta
        def compute_gradient(delta):
            # we currently assume that the norm of delta equals eps
            assert(delta == eps or delta == (eps * 1j))

            def fn_out():
                if not is_mkldnn:
                    # x is a view into input and so this works
                    return fn(input).clone()
                else:
                    # convert the dense tensor back to have mkldnn layout
                    return fn([x.to_mkldnn()])

            orig = x[idx].item()
            x[idx] = orig - delta
            outa = fn_out()
            x[idx] = orig + delta
            outb = fn_out()
            x[idx] = orig
            r = (outb - outa) / (2 * eps)
            return r.detach().reshape(-1)

        # for details on the algorithm used here, refer:
        # Section 3.5.3 https://arxiv.org/pdf/1701.00392.pdf
        # s = fn(z) where z = x for real valued input
        # and z = x + yj for complex valued input
        ds_dx = compute_gradient(eps)
        if x.is_complex():  # C -> C, C -> R
            ds_dy = compute_gradient(eps * 1j)
            # conjugate wirtinger derivative
            conj_w_d = 0.5 * (ds_dx + ds_dy * 1j)
            # wirtinger derivative
            w_d = 0.5 * (ds_dx - ds_dy * 1j)
            d[d_idx] = grad_out.conjugate() * conj_w_d + grad_out * w_d.conj()
        elif ds_dx.is_complex():  # R -> C
            # w_d = conj_w_d = 0.5 * ds_dx
            # dL_dz_conj = 0.5 * [grad_out.conj() * ds_dx + grad_out * ds_dx.conj()]
            #            = 0.5 * [grad_out.conj() * ds_dx + (grad_out.conj() * ds_dx).conj()]
            #            = 0.5 * 2 * real(grad_out.conj() * ds_dx)
            #            = real(grad_out.conj() * ds_dx)
            d[d_idx] = torch.real(grad_out.conjugate() * ds_dx)
        else:   # R -> R
            d[d_idx] = ds_dx * grad_out

    # TODO: compare structure
    for x_tensor, d_tensor in zip(x_tensors, j_tensors):
        if x_tensor.is_sparse:
            def get_stride(size):
                dim = len(size)
                tmp = 1
                stride = [0] * dim
                for i in reversed(range(dim)):
                    stride[i] = tmp
                    tmp *= size[i]
                return stride

            x_nnz = x_tensor._nnz()
            x_size = list(x_tensor.size())
            x_indices = x_tensor._indices().t()
            x_values = x_tensor._values()
            x_stride = get_stride(x_size)

            # Use .data here to get around the version check
            x_values = x_values.data

            for i in range(x_nnz):
                x_value = x_values[i]
                for x_idx in product(*[range(m) for m in x_values.size()[1:]]):
                    indices = x_indices[i].tolist() + list(x_idx)
                    d_idx = sum(indices[k] * x_stride[k] for k in range(len(x_size)))
                    update_jacobians(x_value, x_idx, d_tensor, d_idx)
        elif x_tensor.layout == torch._mkldnn:  # type: ignore
            # Use .data here to get around the version check
            x_tensor = x_tensor.data
            if len(input) != 1:
                raise ValueError('gradcheck currently only supports functions with 1 input, but got: ',
                                 len(input))
            for d_idx, x_idx in enumerate(product(*[range(m) for m in x_tensor.size()])):
                # this is really inefficient, but without indexing implemented, there's
                # not really a better way than converting back and forth
                x_tensor_dense = x_tensor.to_dense()
                update_jacobians(x_tensor_dense, x_idx, d_tensor, d_idx, is_mkldnn=True)
        else:
            # Use .data here to get around the version check
            x_tensor = x_tensor.data
            for d_idx, x_idx in enumerate(product(*[range(m) for m in x_tensor.size()])):
                update_jacobians(x_tensor, x_idx, d_tensor, d_idx)

    return jacobian


def get_analytical_jacobian(input, output, nondet_tol=0.0, grad_out=1.0):
    # it is easier to call to_dense() on the sparse output than
    # to modify analytical jacobian
    if output.is_sparse:
        raise ValueError('Sparse output is not supported at gradcheck yet. '
                         'Please call to_dense() on the output of fn for gradcheck.')
    if output.layout == torch._mkldnn:  # type: ignore
        raise ValueError('MKLDNN output is not supported at gradcheck yet. '
                         'Please call to_dense() on the output of fn for gradcheck.')
    diff_input_list = list(iter_tensors(input, True))
    jacobian = make_jacobian(input, output.numel())
    jacobian_reentrant = make_jacobian(input, output.numel())
    grad_output = torch.zeros_like(output, memory_format=torch.legacy_contiguous_format)
    flat_grad_output = grad_output.view(-1)
    reentrant = True
    correct_grad_sizes = True
    correct_grad_types = True

    for i in range(flat_grad_output.numel()):
        flat_grad_output.zero_()
        flat_grad_output[i] = grad_out
        for jacobian_c in (jacobian, jacobian_reentrant):
            grads_input = torch.autograd.grad(output, diff_input_list, grad_output,
                                              retain_graph=True, allow_unused=True)
            for jacobian_x, d_x, x in zip(jacobian_c, grads_input, diff_input_list):
                if d_x is not None and d_x.size() != x.size():
                    correct_grad_sizes = False
                elif d_x is not None and d_x.dtype != x.dtype:
                    correct_grad_types = False
                elif jacobian_x.numel() != 0:
                    if d_x is None:
                        jacobian_x[:, i].zero_()
                    else:
                        d_x_dense = d_x.to_dense() if not d_x.layout == torch.strided else d_x
                        assert jacobian_x[:, i].numel() == d_x_dense.numel()
                        jacobian_x[:, i] = d_x_dense.contiguous().view(-1)

    for jacobian_x, jacobian_reentrant_x in zip(jacobian, jacobian_reentrant):
        if jacobian_x.numel() != 0 and (jacobian_x - jacobian_reentrant_x).abs().max() > nondet_tol:
            reentrant = False

    return jacobian, reentrant, correct_grad_sizes, correct_grad_types

<<<<<<< HEAD
def get_analytical_jacobian_fw(fn, input, output):
    # it is easier to call to_dense() on the sparse output than
    # to modify analytical jacobian
    if output.is_sparse:
        raise ValueError('Sparse output is not supported at gradcheck yet. '
                         'Please call to_dense() on the output of fn for gradcheck.')
    if output.layout == torch._mkldnn:  # type: ignore
        raise ValueError('MKLDNN output is not supported at gradcheck yet. '
                         'Please call to_dense() on the output of fn for gradcheck.')
    jacobian = make_jacobian(input, output.numel())

    with fwAD.dual_level():
        fw_grads = []
        new_input = []
        for inp in input:
            if torch.is_tensor(inp) and inp.requires_grad:
                if inp.layout == torch._mkldnn:  # type: ignore
                    raise ValueError('MKLDNN inputs are not supported for forward gradcheck.')

                inp = fwAD.make_dual(inp, torch.zeros_like(inp))
                fw_grads.append(fwAD.unpack_dual(inp)[1])
            new_input.append(inp)

        for i, fw_grad in enumerate(fw_grads):
            for lin_idx, grad_idx in enumerate(product(*[range(m) for m in fw_grad.size()])):
                fw_grad[grad_idx] = 1
                _, res = fwAD.unpack_dual(fn(new_input))
                if res is None:
                    jacobian[i][lin_idx].zero_()
                else:
                    jacobian[i][lin_idx].copy_(res.reshape(-1))
                fw_grad[grad_idx] = 0
    return jacobian
=======
FAILED_BATCHED_GRAD_MSG = """
gradcheck or gradgradcheck failed while testing batched gradient computation.
This could have been invoked in a number of ways (via a test that calls
gradcheck/gradgradcheck directly or via an autogenerated test).

If you are adding a new operator, please file an issue and then use one of the
workarounds. The workaround depends on how your test invokes gradcheck/gradgradcheck.
If the test
- manually invokes gradcheck/gradgradcheck, then call gradcheck/gradgradcheck
  with `check_batched_grad=False` as a keyword argument.
- is OpInfo-based (e.g., in test_ops.py), then modify the OpInfo for the test
  to have `check_batched_grad=False` and/or `check_batched_gradgrad=False`.
- is common_method_invocations-based, then add your test to the denylist
  EXCLUDE_BATCHED_GRAD_TESTS in test_autograd.py

If you're modifying an existing operator that supports batched grad computation,
or wish to make a new operator work with batched grad computation, please read
the following.

To compute batched grads (e.g., jacobians, hessians), we vmap over the backward
computation. The most common failure case is if there is a 'vmap-incompatible
operation' in the backward pass. Please see
NOTE: [How to write vmap-compatible backward formulas]
in the codebase for an explanation of how to fix this.
""".strip()

def get_failed_batched_grad_test_msg(output_idx, input_idx, res, exp):
    return f"""
For output {output_idx} and input {input_idx}:

{FAILED_BATCHED_GRAD_MSG}

Got:
{res}

Expected:
{exp}
""".strip()

def test_batched_grad(fail_test, input, output, output_idx):
    diff_input_list = list(iter_tensors(input, True))
    grad = functools.partial(torch.autograd.grad, output, diff_input_list, retain_graph=True, allow_unused=True)

    def vjp(v):
        results = grad(v)
        results = tuple(grad if grad is not None else
                        torch.zeros([], dtype=inp.dtype, device=inp.device).expand(inp.shape)
                        for grad, inp in zip(results, diff_input_list))
        return results

    grad_outputs = [torch.randn_like(output) for _ in range(2)]

    expected = [vjp(gO) for gO in grad_outputs]
    expected = [torch.stack(shards) for shards in zip(*expected)]

    # Squash warnings since these are expected to happen in most cases
    # NB: this doesn't work for CUDA tests: https://github.com/pytorch/pytorch/issues/50209
    with warnings.catch_warnings():
        warnings.filterwarnings("ignore", message="Batching rule not implemented")
        warnings.filterwarnings("ignore", message="torch.vmap is an experimental prototype")
        try:
            result = vmap(vjp)(torch.stack(grad_outputs))
        except RuntimeError as ex:
            # It's OK that we're not raising the error at the correct callsite.
            # That's because the callsite is always going to inside the Python
            # autograd.grad instead of the C++ traceback of what line in the
            # backward formula
            return fail_test(
                f'While computing batched gradients, got: {ex}\n\n{FAILED_BATCHED_GRAD_MSG}')

    for input_idx, (res, exp) in enumerate(zip(result, expected)):
        if torch.allclose(res, exp):
            continue
        return fail_test(get_failed_batched_grad_test_msg(output_idx, input_idx, res, exp))
>>>>>>> 3bd5a1eb


def _as_tuple(x):
    if isinstance(x, tuple):
        return x
    elif isinstance(x, list):
        return tuple(x)
    else:
        return x,


def _differentiable_outputs(x):
    return tuple(o for o in _as_tuple(x) if o.requires_grad)


# Note [VarArg of Tensors]
# ~~~~~~~~~~~~~~~~~~~~~~~~
# 'func' accepts a vararg of tensors, which isn't expressable in the type system at the moment.
# If https://mypy.readthedocs.io/en/latest/additional_features.html?highlight=callable#extended-callable-types is accepted,
# the '...' first argument of Callable can be replaced with VarArg(Tensor).
# For now, we permit any input.
# the '...' first argument of Callable can be replaced with VarArg(Tensor).
# For now, we permit any input.

def gradcheck(
    func: Callable[..., Union[_TensorOrTensors]],  # See Note [VarArg of Tensors]
    inputs: _TensorOrTensors,
    eps: float = 1e-6,
    atol: float = 1e-5,
    rtol: float = 1e-3,
    raise_exception: bool = True,
    check_sparse_nnz: bool = False,
    nondet_tol: float = 0.0,
    check_undefined_grad: bool = True,
    check_grad_dtypes: bool = False,
<<<<<<< HEAD
    check_forward: bool = False,
    stacklevel: int = 2
=======
    check_batched_grad: bool = False,
>>>>>>> 3bd5a1eb
) -> bool:
    r"""Check gradients computed via small finite differences against analytical
    gradients w.r.t. tensors in :attr:`inputs` that are of floating point or complex type
    and with ``requires_grad=True``.

    The check between numerical and analytical gradients uses :func:`~torch.allclose`.

    For complex functions, no notion of Jacobian exists. Gradcheck verifies if the numerical and
    analytical values of Wirtinger and Conjugate Wirtinger derivative are consistent. The gradient
    computation is done under the assumption that the overall function has a real valued output.
    For functions with complex output, gradcheck compares the numerical and analytical gradients
    for two values of :attr:`grad_output`: 1 and 1j. For more details, check out
    :ref:`complex_autograd-doc`.

    .. note::
        The default values are designed for :attr:`input` of double precision.
        This check will likely fail if :attr:`input` is of less precision, e.g.,
        ``FloatTensor``.

    .. warning::
       If any checked tensor in :attr:`input` has overlapping memory, i.e.,
       different indices pointing to the same memory address (e.g., from
       :func:`torch.expand`), this check will likely fail because the numerical
       gradients computed by point perturbation at such indices will change
       values at all other indices that share the same memory address.

    Args:
        func (function): a Python function that takes Tensor inputs and returns
            a Tensor or a tuple of Tensors
        inputs (tuple of Tensor or Tensor): inputs to the function
        eps (float, optional): perturbation for finite differences
        atol (float, optional): absolute tolerance
        rtol (float, optional): relative tolerance
        raise_exception (bool, optional): indicating whether to raise an exception if
            the check fails. The exception gives more information about the
            exact nature of the failure. This is helpful when debugging gradchecks.
        check_sparse_nnz (bool, optional): if True, gradcheck allows for SparseTensor input,
            and for any SparseTensor at input, gradcheck will perform check at nnz positions only.
        nondet_tol (float, optional): tolerance for non-determinism. When running
            identical inputs through the differentiation, the results must either match
            exactly (default, 0.0) or be within this tolerance.
        check_undefined_grad (bool, optional): if True, check if undefined output grads
            are supported and treated as zeros, for ``Tensor`` outputs.
<<<<<<< HEAD
        check_forward (bool, optional): if True, check the forward mode AD gradient
        stacklevel (int, optional): the stack level to use for raising errors and warnings
=======
        check_batched_grad (bool, optional): if True, check if we can compute
            batched gradients using prototype vmap support. Defaults to False.
>>>>>>> 3bd5a1eb

    Returns:
        True if all differences satisfy allclose condition
    """
    def fail_test(msg):
        if raise_exception:
            raise RuntimeError(msg)
        return False

    tupled_inputs = _as_tuple(inputs)
    if not check_sparse_nnz and any(t.is_sparse for t in tupled_inputs if isinstance(t, torch.Tensor)):
        return fail_test('gradcheck expects all tensor inputs are dense when check_sparse_nnz is set to False.')

    if check_sparse_nnz and check_forward:
        return fail_test('Forward mode gradcheck does not support sparse inputs.')

    # Make sure that gradients are saved for at least one input
    any_input_requiring_grad = False
    for idx, inp in enumerate(tupled_inputs):
        if is_tensor_like(inp) and inp.requires_grad:
            if not (inp.dtype == torch.float64 or inp.dtype == torch.complex128):
                warnings.warn(
                    f'Input #{idx} requires gradient and '
                    'is not a double precision floating point or complex. '
                    'This check will likely fail if all the inputs are '
                    'not of double precision floating point or complex. ')
            content = inp._values() if inp.is_sparse else inp
            # TODO: To cover more problematic cases, replace stride = 0 check with
            # "any overlap in memory" once we have a proper function to check it.
            if content.layout is not torch._mkldnn:  # type: ignore
                if not all(st > 0 or sz <= 1 for st, sz in zip(content.stride(), content.size())):
                    raise RuntimeError(
                        'The {}th input has a dimension with stride 0. gradcheck only '
                        'supports inputs that are non-overlapping to be able to '
                        'compute the numerical gradients correctly. You should call '
                        '.contiguous on the input before passing it to gradcheck.')
            any_input_requiring_grad = True
            inp.retain_grad()
    if not any_input_requiring_grad:
        raise ValueError(
            'gradcheck expects at least one input tensor to require gradient, '
            'but none of the them have requires_grad=True.')

    func_out = func(*tupled_inputs)
    output = _differentiable_outputs(func_out)

    if not output:
        for i, o in enumerate(func_out):
            def fn(input):
                return _as_tuple(func(*input))[i]
            numerical = get_numerical_jacobian(fn, tupled_inputs, eps=eps)
            for n in numerical:
                if torch.ne(n, 0).sum() > 0:
                    return fail_test('Numerical gradient for function expected to be zero')
        return True

    for i, o in enumerate(output):
        if not o.requires_grad:
            continue

        def fn(input):
            return _as_tuple(func(*input))[i]

        numerical = get_numerical_jacobian(fn, tupled_inputs, eps=eps)

        o = fn(tupled_inputs)
        analytical, reentrant, correct_grad_sizes, correct_grad_types = get_analytical_jacobian(tupled_inputs,
                                                                                                o,
                                                                                                nondet_tol=nondet_tol)

        out_is_complex = o.is_complex()

        if out_is_complex:
            # analytical vjp with grad_out = 1.0j
            analytical_with_imag_grad_out, reentrant_with_imag_grad_out, \
                correct_grad_sizes_with_imag_grad_out, correct_grad_types_with_imag_grad_out \
                = get_analytical_jacobian(tupled_inputs, o, nondet_tol=nondet_tol, grad_out=1j)
            numerical_with_imag_grad_out = get_numerical_jacobian(fn, tupled_inputs, eps=eps, grad_out=1j)

        if not correct_grad_types and check_grad_dtypes:
            return fail_test('Gradient has dtype mismatch')

        if out_is_complex and not correct_grad_types_with_imag_grad_out and check_grad_dtypes:
            return fail_test('Gradient (calculated using complex valued grad output) has dtype mismatch')

        if not correct_grad_sizes:
            return fail_test('Analytical gradient has incorrect size')

        if out_is_complex and not correct_grad_sizes_with_imag_grad_out:
            return fail_test('Analytical gradient (calculated using complex valued grad output) has incorrect size')

        def checkIfNumericalAnalyticAreClose(a, n, j, error_str=''):
            if not torch.allclose(a, n, rtol, atol):
                return fail_test(error_str + 'Jacobian mismatch for output %d with respect to input %d,\n'
                                 'numerical:%s\nanalytical:%s\n' % (i, j, n, a))

        inp_tensors = iter_tensors(tupled_inputs, True)

        for j, (a, n, inp) in enumerate(zip(analytical, numerical, inp_tensors)):
            if a.numel() != 0 or n.numel() != 0:
                if o.is_complex():
                    # C -> C, R -> C
                    a_with_imag_grad_out = analytical_with_imag_grad_out[j]
                    n_with_imag_grad_out = numerical_with_imag_grad_out[j]
                    checkIfNumericalAnalyticAreClose(a_with_imag_grad_out, n_with_imag_grad_out, j,
                                                     "Gradients failed to compare equal for grad output = 1j. ")
                if inp.is_complex():
                    # C -> R, C -> C
                    checkIfNumericalAnalyticAreClose(a, n, j,
                                                     "Gradients failed to compare equal for grad output = 1. ")
                else:
                    # R -> R, R -> C
                    checkIfNumericalAnalyticAreClose(a, n, j)


        def not_reentrant_error(error_str=''):
            error_msg = "Backward" + error_str + " is not reentrant, i.e., running backward with same \
                        input and grad_output multiple times gives different values, \
                        although analytical gradient matches numerical gradient. \
                        The tolerance for nondeterminism was {}.".format(nondet_tol)
            return fail_test(error_msg)

        if not reentrant:
            return not_reentrant_error()

        if out_is_complex and not reentrant_with_imag_grad_out:
            return not_reentrant_error(' (calculated using complex valued grad output)')

<<<<<<< HEAD
        if check_forward:
            try:
                fw_analytical = get_analytical_jacobian_fw(fn, tupled_inputs, o)
            except RuntimeError as e:
                msg = str(e)
                # If the jvp formula isn't implemented, then we will warn the user. Otherwise, if the formula is
                # implemented, then we check the result for correctness
                if "Trying to use forward prop with" in msg:
                    warnings.warn("Failed to compute gradcheck using fw mode: {}".format(msg), stacklevel=stacklevel)
                    continue
                else:
                    raise e

            if fw_analytical is None:
                # Test was aborted while computing the jacobian
                continue

            for j, (a, n) in enumerate(zip(fw_analytical, numerical)):
                if a.numel() != 0 or n.numel() != 0:
                    if not torch.allclose(a, n, rtol, atol):
                        return fail_test('Jacobian mismatch for output %d with respect to input %d,\n'
                                         'numerical:%s\nforward analytical:%s\n' % (i, j, n, a))
=======
        if check_batched_grad:
            assert reentrant, ('Batched gradient checking makes the assumption that '
                               'backward is reentrant. This assertion should never '
                               'be triggered: we expect gradcheck to have early '
                               'exited before reaching this point if backward is '
                               'not reentrant. Please file us a bug report.')
            # NB: test_batched_grad compares two autograd.grad invocations with a single
            # vmap(autograd.grad) invocation. It's not exactly a "gradcheck" in the
            # sense that we're not comparing an analytical jacobian with a numeric one,
            # but it is morally similar (we could have computed a full analytic jac
            # via vmap, but that is potentially slow)
            test_batched_grad(fail_test, tupled_inputs, o, j)
>>>>>>> 3bd5a1eb

    # check if the backward multiplies by grad_output
    output = _differentiable_outputs(func(*tupled_inputs))
    if any([o.requires_grad for o in output]):
        diff_input_list: List[torch.Tensor] = list(iter_tensors(tupled_inputs, True))
        if not diff_input_list:
            raise RuntimeError("no Tensors requiring grad found in input")
        grads_input = torch.autograd.grad(output, diff_input_list,
                                          [torch.zeros_like(o, memory_format=torch.legacy_contiguous_format) for o in output],
                                          allow_unused=True)
        for gi, di in zip(grads_input, diff_input_list):
            if gi is None:
                continue
            if isinstance(gi, torch.Tensor) and gi.layout != torch.strided:
                if gi.layout != di.layout:
                    return fail_test('grad is incorrect layout (' + str(gi.layout) + ' is not ' + str(di.layout) + ')')
                if gi.layout == torch.sparse_coo:
                    if gi.sparse_dim() != di.sparse_dim():
                        return fail_test('grad is sparse tensor, but has incorrect sparse_dim')
                    if gi.dense_dim() != di.dense_dim():
                        return fail_test('grad is sparse tensor, but has incorrect dense_dim')
                gi = gi.to_dense()
                di = di.to_dense()

            if check_sparse_nnz:
                if not torch.allclose(gi, torch.zeros_like(gi)):
                    return fail_test('backward not multiplied by grad_output')
            elif not gi.eq(0).all():
                return fail_test('backward not multiplied by grad_output')
            if gi.dtype != di.dtype or gi.device != di.device or gi.is_sparse != di.is_sparse:
                return fail_test("grad is incorrect type")
            if gi.size() != di.size():
                return fail_test('grad is incorrect size')

        if check_undefined_grad:
            def warn_bc_breaking():
                warnings.warn((
                    'Backwards compatibility: New undefined gradient support checking '
                    'feature is enabled by default, but it may break existing callers '
                    'of this function. If this is true for you, you can call this '
                    'function with "check_undefined_grad=False" to disable the feature'))

            def check_undefined_grad_support(output_to_check):
                grads_output = [torch.zeros_like(o, memory_format=torch.legacy_contiguous_format) for o in output_to_check]
                try:
                    grads_input = torch.autograd.grad(output_to_check,
                                                      diff_input_list,
                                                      grads_output,
                                                      allow_unused=True)
                except RuntimeError:
                    warn_bc_breaking()
                    return fail_test((
                        'Expected backward function to handle undefined output grads. '
                        'Please look at "Notes about undefined output gradients" in '
                        '"tools/autograd/derivatives.yaml"'))

                for gi, i in zip(grads_input, diff_input_list):
                    if (gi is not None) and (not gi.eq(0).all()):
                        warn_bc_breaking()
                        return fail_test((
                            'Expected all input grads to be undefined or zero when all output grads are undefined '
                            'or zero. Please look at "Notes about undefined output gradients" in '
                            '"tools/autograd/derivatives.yaml"'))
                return True

            # All backward functions must work properly if all output grads are undefined
            outputs_to_check = [[
                torch._C._functions.UndefinedGrad()(o) for o in _differentiable_outputs(func(*tupled_inputs))
                # This check filters out Tensor-likes that aren't instances of Tensor.
                if isinstance(o, torch.Tensor)
            ]]

            # If there are multiple output grads, we should be able to undef one at a time without error
            if len(outputs_to_check[0]) > 1:
                for undef_grad_idx in range(len(output)):
                    output_to_check = _differentiable_outputs(func(*tupled_inputs))
                    outputs_to_check.append([
                        torch._C._functions.UndefinedGrad()(o) if idx == undef_grad_idx else o
                        for idx, o in enumerate(output_to_check)])

            for output_to_check in outputs_to_check:
                if not check_undefined_grad_support(output_to_check):
                    return False

    return True


def gradgradcheck(
    func: Callable[..., _TensorOrTensors],  # See Note [VarArg of Tensors]
    inputs: _TensorOrTensors,
    grad_outputs: Optional[_TensorOrTensors] = None,
    eps: float = 1e-6,
    atol: float = 1e-5,
    rtol: float = 1e-3,
    gen_non_contig_grad_outputs: bool = False,
    raise_exception: bool = True,
    nondet_tol: float = 0.0,
    check_undefined_grad: bool = True,
    check_grad_dtypes: bool = False,
<<<<<<< HEAD
    check_forward: bool = False,
=======
    check_batched_grad: bool = False,
>>>>>>> 3bd5a1eb
) -> bool:
    r"""Check gradients of gradients computed via small finite differences
    against analytical gradients w.r.t. tensors in :attr:`inputs` and
    :attr:`grad_outputs` that are of floating point or complex type and with
    ``requires_grad=True``.

    This function checks that backpropagating through the gradients computed
    to the given :attr:`grad_outputs` are correct.

    The check between numerical and analytical gradients uses :func:`~torch.allclose`.

    .. note::
        The default values are designed for :attr:`input` and
        :attr:`grad_outputs` of double precision. This check will likely fail if
        they are of less precision, e.g., ``FloatTensor``.

    .. warning::
       If any checked tensor in :attr:`input` and :attr:`grad_outputs` has
       overlapping memory, i.e., different indices pointing to the same memory
       address (e.g., from :func:`torch.expand`), this check will likely fail
       because the numerical gradients computed by point perturbation at such
       indices will change values at all other indices that share the same
       memory address.

    Args:
        func (function): a Python function that takes Tensor inputs and returns
            a Tensor or a tuple of Tensors
        inputs (tuple of Tensor or Tensor): inputs to the function
        grad_outputs (tuple of Tensor or Tensor, optional): The gradients with
            respect to the function's outputs.
        eps (float, optional): perturbation for finite differences
        atol (float, optional): absolute tolerance
        rtol (float, optional): relative tolerance
        gen_non_contig_grad_outputs (bool, optional): if :attr:`grad_outputs` is
            ``None`` and :attr:`gen_non_contig_grad_outputs` is ``True``, the
            randomly generated gradient outputs are made to be noncontiguous
        raise_exception (bool, optional): indicating whether to raise an exception if
            the check fails. The exception gives more information about the
            exact nature of the failure. This is helpful when debugging gradchecks.
        nondet_tol (float, optional): tolerance for non-determinism. When running
            identical inputs through the differentiation, the results must either match
            exactly (default, 0.0) or be within this tolerance. Note that a small amount
            of nondeterminism in the gradient will lead to larger inaccuracies in
            the second derivative.
        check_undefined_grad (bool, optional): if True, check if undefined output grads
            are supported and treated as zeros
<<<<<<< HEAD
        check_forward(bool, options): if True, check the forward mode AD gradient
=======
        check_batched_grad (bool, optional): if True, check if we can compute
            batched gradients using prototype vmap support. Defaults to False.
>>>>>>> 3bd5a1eb

    Returns:
        True if all differences satisfy allclose condition
    """
    tupled_inputs = _as_tuple(inputs)

    if grad_outputs is None:
        # If grad_outputs is not specified, create random Tensors of the same
        # shape, type, and device as the outputs
        def randn_like(x):
            y = torch.testing.randn_like(
                x if (x.is_floating_point() or x.is_complex()) else x.double(), memory_format=torch.legacy_contiguous_format)
            if gen_non_contig_grad_outputs:
                y = torch.testing.make_non_contiguous(y)
            return y.requires_grad_()
        outputs = _as_tuple(func(*tupled_inputs))
        tupled_grad_outputs = tuple(randn_like(x) for x in outputs)
    else:
        tupled_grad_outputs = _as_tuple(grad_outputs)

    num_outputs = len(tupled_grad_outputs)

    def new_func(*args):
        input_args = args[:-num_outputs]
        grad_outputs = args[-num_outputs:]
        outputs = _differentiable_outputs(func(*input_args))
        input_args = tuple(x for x in input_args if isinstance(x, torch.Tensor) and x.requires_grad)
        grad_inputs = torch.autograd.grad(outputs, input_args, grad_outputs, create_graph=True)
        return grad_inputs

<<<<<<< HEAD
    return gradcheck(new_func, tupled_inputs + tupled_grad_outputs, eps, atol, rtol, raise_exception,
                     nondet_tol=nondet_tol, check_undefined_grad=check_undefined_grad, check_grad_dtypes=check_grad_dtypes,
                     stacklevel=3, check_forward=check_forward)
=======
    return gradcheck(
        new_func, tupled_inputs + tupled_grad_outputs, eps, atol, rtol, raise_exception,
        nondet_tol=nondet_tol, check_undefined_grad=check_undefined_grad,
        check_grad_dtypes=check_grad_dtypes, check_batched_grad=check_batched_grad)
>>>>>>> 3bd5a1eb
<|MERGE_RESOLUTION|>--- conflicted
+++ resolved
@@ -6,12 +6,9 @@
 from itertools import product
 import warnings
 from typing import Callable, Union, Optional, Iterable, List
-<<<<<<< HEAD
-from . import forward_ad as fwAD
-=======
 from torch._vmap_internals import vmap
 import functools
->>>>>>> 3bd5a1eb
+from . import forward_ad as fwAD
 
 def zero_gradients(x):
     if isinstance(x, torch.Tensor):
@@ -207,41 +204,6 @@
 
     return jacobian, reentrant, correct_grad_sizes, correct_grad_types
 
-<<<<<<< HEAD
-def get_analytical_jacobian_fw(fn, input, output):
-    # it is easier to call to_dense() on the sparse output than
-    # to modify analytical jacobian
-    if output.is_sparse:
-        raise ValueError('Sparse output is not supported at gradcheck yet. '
-                         'Please call to_dense() on the output of fn for gradcheck.')
-    if output.layout == torch._mkldnn:  # type: ignore
-        raise ValueError('MKLDNN output is not supported at gradcheck yet. '
-                         'Please call to_dense() on the output of fn for gradcheck.')
-    jacobian = make_jacobian(input, output.numel())
-
-    with fwAD.dual_level():
-        fw_grads = []
-        new_input = []
-        for inp in input:
-            if torch.is_tensor(inp) and inp.requires_grad:
-                if inp.layout == torch._mkldnn:  # type: ignore
-                    raise ValueError('MKLDNN inputs are not supported for forward gradcheck.')
-
-                inp = fwAD.make_dual(inp, torch.zeros_like(inp))
-                fw_grads.append(fwAD.unpack_dual(inp)[1])
-            new_input.append(inp)
-
-        for i, fw_grad in enumerate(fw_grads):
-            for lin_idx, grad_idx in enumerate(product(*[range(m) for m in fw_grad.size()])):
-                fw_grad[grad_idx] = 1
-                _, res = fwAD.unpack_dual(fn(new_input))
-                if res is None:
-                    jacobian[i][lin_idx].zero_()
-                else:
-                    jacobian[i][lin_idx].copy_(res.reshape(-1))
-                fw_grad[grad_idx] = 0
-    return jacobian
-=======
 FAILED_BATCHED_GRAD_MSG = """
 gradcheck or gradgradcheck failed while testing batched gradient computation.
 This could have been invoked in a number of ways (via a test that calls
@@ -316,8 +278,40 @@
         if torch.allclose(res, exp):
             continue
         return fail_test(get_failed_batched_grad_test_msg(output_idx, input_idx, res, exp))
->>>>>>> 3bd5a1eb
-
+
+def get_analytical_jacobian_fw(fn, input, output):
+    # it is easier to call to_dense() on the sparse output than
+    # to modify analytical jacobian
+    if output.is_sparse:
+        raise ValueError('Sparse output is not supported at gradcheck yet. '
+                         'Please call to_dense() on the output of fn for gradcheck.')
+    if output.layout == torch._mkldnn:  # type: ignore
+        raise ValueError('MKLDNN output is not supported at gradcheck yet. '
+                         'Please call to_dense() on the output of fn for gradcheck.')
+    jacobian = make_jacobian(input, output.numel())
+
+    with fwAD.dual_level():
+        fw_grads = []
+        new_input = []
+        for inp in input:
+            if torch.is_tensor(inp) and inp.requires_grad:
+                if inp.layout == torch._mkldnn:  # type: ignore
+                    raise ValueError('MKLDNN inputs are not supported for forward gradcheck.')
+
+                inp = fwAD.make_dual(inp, torch.zeros_like(inp))
+                fw_grads.append(fwAD.unpack_dual(inp)[1])
+            new_input.append(inp)
+
+        for i, fw_grad in enumerate(fw_grads):
+            for lin_idx, grad_idx in enumerate(product(*[range(m) for m in fw_grad.size()])):
+                fw_grad[grad_idx] = 1
+                _, res = fwAD.unpack_dual(fn(new_input))
+                if res is None:
+                    jacobian[i][lin_idx].zero_()
+                else:
+                    jacobian[i][lin_idx].copy_(res.reshape(-1))
+                fw_grad[grad_idx] = 0
+    return jacobian
 
 def _as_tuple(x):
     if isinstance(x, tuple):
@@ -352,12 +346,9 @@
     nondet_tol: float = 0.0,
     check_undefined_grad: bool = True,
     check_grad_dtypes: bool = False,
-<<<<<<< HEAD
+    check_batched_grad: bool = False,
     check_forward: bool = False,
     stacklevel: int = 2
-=======
-    check_batched_grad: bool = False,
->>>>>>> 3bd5a1eb
 ) -> bool:
     r"""Check gradients computed via small finite differences against analytical
     gradients w.r.t. tensors in :attr:`inputs` that are of floating point or complex type
@@ -401,13 +392,10 @@
             exactly (default, 0.0) or be within this tolerance.
         check_undefined_grad (bool, optional): if True, check if undefined output grads
             are supported and treated as zeros, for ``Tensor`` outputs.
-<<<<<<< HEAD
+        check_batched_grad (bool, optional): if True, check if we can compute
+            batched gradients using prototype vmap support. Defaults to False.
         check_forward (bool, optional): if True, check the forward mode AD gradient
         stacklevel (int, optional): the stack level to use for raising errors and warnings
-=======
-        check_batched_grad (bool, optional): if True, check if we can compute
-            batched gradients using prototype vmap support. Defaults to False.
->>>>>>> 3bd5a1eb
 
     Returns:
         True if all differences satisfy allclose condition
@@ -536,7 +524,19 @@
         if out_is_complex and not reentrant_with_imag_grad_out:
             return not_reentrant_error(' (calculated using complex valued grad output)')
 
-<<<<<<< HEAD
+        if check_batched_grad:
+            assert reentrant, ('Batched gradient checking makes the assumption that '
+                               'backward is reentrant. This assertion should never '
+                               'be triggered: we expect gradcheck to have early '
+                               'exited before reaching this point if backward is '
+                               'not reentrant. Please file us a bug report.')
+            # NB: test_batched_grad compares two autograd.grad invocations with a single
+            # vmap(autograd.grad) invocation. It's not exactly a "gradcheck" in the
+            # sense that we're not comparing an analytical jacobian with a numeric one,
+            # but it is morally similar (we could have computed a full analytic jac
+            # via vmap, but that is potentially slow)
+            test_batched_grad(fail_test, tupled_inputs, o, j)
+
         if check_forward:
             try:
                 fw_analytical = get_analytical_jacobian_fw(fn, tupled_inputs, o)
@@ -559,20 +559,6 @@
                     if not torch.allclose(a, n, rtol, atol):
                         return fail_test('Jacobian mismatch for output %d with respect to input %d,\n'
                                          'numerical:%s\nforward analytical:%s\n' % (i, j, n, a))
-=======
-        if check_batched_grad:
-            assert reentrant, ('Batched gradient checking makes the assumption that '
-                               'backward is reentrant. This assertion should never '
-                               'be triggered: we expect gradcheck to have early '
-                               'exited before reaching this point if backward is '
-                               'not reentrant. Please file us a bug report.')
-            # NB: test_batched_grad compares two autograd.grad invocations with a single
-            # vmap(autograd.grad) invocation. It's not exactly a "gradcheck" in the
-            # sense that we're not comparing an analytical jacobian with a numeric one,
-            # but it is morally similar (we could have computed a full analytic jac
-            # via vmap, but that is potentially slow)
-            test_batched_grad(fail_test, tupled_inputs, o, j)
->>>>>>> 3bd5a1eb
 
     # check if the backward multiplies by grad_output
     output = _differentiable_outputs(func(*tupled_inputs))
@@ -672,11 +658,8 @@
     nondet_tol: float = 0.0,
     check_undefined_grad: bool = True,
     check_grad_dtypes: bool = False,
-<<<<<<< HEAD
+    check_batched_grad: bool = False,
     check_forward: bool = False,
-=======
-    check_batched_grad: bool = False,
->>>>>>> 3bd5a1eb
 ) -> bool:
     r"""Check gradients of gradients computed via small finite differences
     against analytical gradients w.r.t. tensors in :attr:`inputs` and
@@ -723,12 +706,9 @@
             the second derivative.
         check_undefined_grad (bool, optional): if True, check if undefined output grads
             are supported and treated as zeros
-<<<<<<< HEAD
-        check_forward(bool, options): if True, check the forward mode AD gradient
-=======
         check_batched_grad (bool, optional): if True, check if we can compute
             batched gradients using prototype vmap support. Defaults to False.
->>>>>>> 3bd5a1eb
+        check_forward(bool, options): if True, check the forward mode AD gradient
 
     Returns:
         True if all differences satisfy allclose condition
@@ -759,13 +739,6 @@
         grad_inputs = torch.autograd.grad(outputs, input_args, grad_outputs, create_graph=True)
         return grad_inputs
 
-<<<<<<< HEAD
     return gradcheck(new_func, tupled_inputs + tupled_grad_outputs, eps, atol, rtol, raise_exception,
                      nondet_tol=nondet_tol, check_undefined_grad=check_undefined_grad, check_grad_dtypes=check_grad_dtypes,
-                     stacklevel=3, check_forward=check_forward)
-=======
-    return gradcheck(
-        new_func, tupled_inputs + tupled_grad_outputs, eps, atol, rtol, raise_exception,
-        nondet_tol=nondet_tol, check_undefined_grad=check_undefined_grad,
-        check_grad_dtypes=check_grad_dtypes, check_batched_grad=check_batched_grad)
->>>>>>> 3bd5a1eb
+                     check_batched_grad=check_batched_grad, stacklevel=3, check_forward=check_forward)