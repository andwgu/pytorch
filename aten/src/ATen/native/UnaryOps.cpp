#include <ATen/ATen.h>
#include <ATen/Dispatch.h>
#include <ATen/ExpandUtils.h>
#include <ATen/NativeFunctions.h>
#include <ATen/LegacyTHFunctionsCPU.h>
#include <ATen/MemoryOverlap.h>
#include <ATen/WrapDimUtils.h>

#include <ATen/CPUApplyUtils.h>
#include <ATen/Parallel.h>
#include <ATen/native/Math.h>
#include <ATen/native/Resize.h>
#include <ATen/native/UnaryOps.h>
#include <ATen/native/TensorIterator.h>
#include <ATen/NamedTensorUtils.h>
#include <ATen/native/ComplexHelper.h>

#include <algorithm>
#include <cmath>
#include <functional>
#include <numeric>
#include <vector>

#include <map>

namespace at {

namespace meta {

// Unary float operations always produce floating point
// outputs for floating point and integral types
// For complex inputs, the output type should be the same as input type.
#define CREATE_UNARY_FLOAT_META_FUNC(func)                  \
  TORCH_META_FUNC(func) (const Tensor& self) {        \
    build_unary_float_op(maybe_get_output(), self);   \
  }

CREATE_UNARY_FLOAT_META_FUNC(acos)
CREATE_UNARY_FLOAT_META_FUNC(acosh)
CREATE_UNARY_FLOAT_META_FUNC(asin)
CREATE_UNARY_FLOAT_META_FUNC(asinh)
CREATE_UNARY_FLOAT_META_FUNC(atan)
CREATE_UNARY_FLOAT_META_FUNC(atanh)
CREATE_UNARY_FLOAT_META_FUNC(cos)
CREATE_UNARY_FLOAT_META_FUNC(cosh)
CREATE_UNARY_FLOAT_META_FUNC(digamma)
CREATE_UNARY_FLOAT_META_FUNC(erf)
CREATE_UNARY_FLOAT_META_FUNC(erfc)
CREATE_UNARY_FLOAT_META_FUNC(erfinv)
CREATE_UNARY_FLOAT_META_FUNC(exp)
CREATE_UNARY_FLOAT_META_FUNC(exp2)
CREATE_UNARY_FLOAT_META_FUNC(expm1)
CREATE_UNARY_FLOAT_META_FUNC(lgamma)
CREATE_UNARY_FLOAT_META_FUNC(log)
CREATE_UNARY_FLOAT_META_FUNC(log10)
CREATE_UNARY_FLOAT_META_FUNC(log1p)
CREATE_UNARY_FLOAT_META_FUNC(log2)
CREATE_UNARY_FLOAT_META_FUNC(reciprocal)
CREATE_UNARY_FLOAT_META_FUNC(rsqrt)
CREATE_UNARY_FLOAT_META_FUNC(sigmoid)
CREATE_UNARY_FLOAT_META_FUNC(sin)
CREATE_UNARY_FLOAT_META_FUNC(sinc)
CREATE_UNARY_FLOAT_META_FUNC(sinh)
CREATE_UNARY_FLOAT_META_FUNC(special_entr)
CREATE_UNARY_FLOAT_META_FUNC(special_i0e)
CREATE_UNARY_FLOAT_META_FUNC(sqrt)
CREATE_UNARY_FLOAT_META_FUNC(tan)
CREATE_UNARY_FLOAT_META_FUNC(tanh)

TORCH_META_FUNC(polygamma)(int64_t n, const Tensor& self) {
  TORCH_CHECK(n >= 0, "polygamma(n, x) does not support negative n.");
  build_unary_float_op(maybe_get_output(), self);
}

// These are normal unary ops that preserve dtype
#define CREATE_UNARY_META_FUNC(func)                  \
  TORCH_META_FUNC(func) (const Tensor& self) {        \
    build_unary_op(maybe_get_output(), self);   \
  }
CREATE_UNARY_META_FUNC(bitwise_not)
CREATE_UNARY_META_FUNC(frac)
CREATE_UNARY_META_FUNC(i0)
CREATE_UNARY_META_FUNC(round)

TORCH_META_FUNC(neg)(const Tensor& self) {
  TORCH_CHECK(self.scalar_type() != kBool,
              "Negation, the `-` operator, on a bool tensor is not supported. "
              "If you are trying to invert a mask, use the `~` or `logical_not()` operator instead.");
  build_unary_op(maybe_get_output(), self);
}

TORCH_META_FUNC(trunc) (const Tensor& self) {
  // Note: this is consistent with NumPy
  TORCH_CHECK(!self.is_complex(),
    "trunc is not supported for complex inputs");
  build_unary_op(maybe_get_output(), self);
}

TORCH_META_FUNC(floor) (const Tensor& self) {
  // Note: this is consistent with NumPy
  TORCH_CHECK(!self.is_complex(),
    "floor is not supported for complex inputs");
  build_unary_op(maybe_get_output(), self);
}

TORCH_META_FUNC(sign) (const Tensor& self) {
  TORCH_CHECK(!self.is_complex(),
              "Unlike NumPy, torch.sign is not intended to support complex numbers. Please use torch.sgn instead.");
  build_unary_op(maybe_get_output(), self);
}

TORCH_META_FUNC(ceil) (const Tensor& self) {
  // Note: this is consistent with NumPy
  TORCH_CHECK(!self.is_complex(),
    "ceil is not supported for complex inputs");
  build_unary_op(maybe_get_output(), self);
}

} // namespace meta

namespace native {
// NOTE: These are helper functions that reduce redundant code in implementing the most typical kind of unary operators.
// YOU ARE NOT OBLIGED TO USE THESE HELPERS---if you're writing something more specialized, please don't try to make
// them work for your case, but just write something new instead. Here we use helper functions instead of a flat fat
// macro that implements everything, because the former allows some simple preprocessing that are unique to some
// operators (more is foreseeable) and is more flexible and elegant than the latter.
#define CREATE_UNARY_TORCH_IMPL_FUNC(func)                                \
TORCH_IMPL_FUNC(func##_out) (const Tensor& self, const Tensor& result) {  \
  func##_stub(device_type(), *this);                                      \
}

CREATE_UNARY_TORCH_IMPL_FUNC(acos)
CREATE_UNARY_TORCH_IMPL_FUNC(acosh)
CREATE_UNARY_TORCH_IMPL_FUNC(asin)
CREATE_UNARY_TORCH_IMPL_FUNC(asinh)
CREATE_UNARY_TORCH_IMPL_FUNC(atan)
CREATE_UNARY_TORCH_IMPL_FUNC(atanh)
CREATE_UNARY_TORCH_IMPL_FUNC(bitwise_not)
CREATE_UNARY_TORCH_IMPL_FUNC(ceil)
CREATE_UNARY_TORCH_IMPL_FUNC(cos)
CREATE_UNARY_TORCH_IMPL_FUNC(cosh)
CREATE_UNARY_TORCH_IMPL_FUNC(digamma)
CREATE_UNARY_TORCH_IMPL_FUNC(erf)
CREATE_UNARY_TORCH_IMPL_FUNC(erfc)
CREATE_UNARY_TORCH_IMPL_FUNC(erfinv)
CREATE_UNARY_TORCH_IMPL_FUNC(exp)
CREATE_UNARY_TORCH_IMPL_FUNC(exp2)
CREATE_UNARY_TORCH_IMPL_FUNC(expm1)
CREATE_UNARY_TORCH_IMPL_FUNC(floor)
CREATE_UNARY_TORCH_IMPL_FUNC(frac)
CREATE_UNARY_TORCH_IMPL_FUNC(i0)
CREATE_UNARY_TORCH_IMPL_FUNC(lgamma)
CREATE_UNARY_TORCH_IMPL_FUNC(log)
CREATE_UNARY_TORCH_IMPL_FUNC(log10)
CREATE_UNARY_TORCH_IMPL_FUNC(log1p)
CREATE_UNARY_TORCH_IMPL_FUNC(log2)
CREATE_UNARY_TORCH_IMPL_FUNC(neg)
CREATE_UNARY_TORCH_IMPL_FUNC(reciprocal)
CREATE_UNARY_TORCH_IMPL_FUNC(round)
CREATE_UNARY_TORCH_IMPL_FUNC(rsqrt)
CREATE_UNARY_TORCH_IMPL_FUNC(sigmoid)
CREATE_UNARY_TORCH_IMPL_FUNC(sign)
CREATE_UNARY_TORCH_IMPL_FUNC(sin)
CREATE_UNARY_TORCH_IMPL_FUNC(sinc)
CREATE_UNARY_TORCH_IMPL_FUNC(sinh)
CREATE_UNARY_TORCH_IMPL_FUNC(special_entr)
CREATE_UNARY_TORCH_IMPL_FUNC(special_i0e)
CREATE_UNARY_TORCH_IMPL_FUNC(sqrt)
CREATE_UNARY_TORCH_IMPL_FUNC(tan)
CREATE_UNARY_TORCH_IMPL_FUNC(tanh)
CREATE_UNARY_TORCH_IMPL_FUNC(trunc)

TORCH_IMPL_FUNC(polygamma_out)
(int64_t n, const Tensor& self, const Tensor& result) {
  polygamma_stub(device_type(), *this, n);
}

// since polygamma_ has different signature from its
// out and functional variant, we explicitly
// define it (instead of using structured kernel).
Tensor& polygamma_(Tensor& self, int64_t n) {
  return at::polygamma_out(self, n, self);
}

template <typename Stub>
static inline Tensor& unary_op_impl_out(Tensor& result, const Tensor& self, Stub& stub) {
  auto iter = TensorIterator::unary_op(result, self);
  stub(iter.device_type(), iter);
  return result;
}

template <typename Stub, typename ...Args>
static inline Tensor& unary_op_impl_float_out(Tensor& result, const Tensor& self, Stub& stub, Args... args) {
  auto iter = TensorIterator::unary_float_op(result, self);
  stub(iter.device_type(), iter, args...);
  iter.cast_outputs();
  return result;
}

template <typename Stub, typename ...Args>
static inline Tensor unary_op_impl_float(const Tensor& self, Stub& stub, Args... args) {
  Tensor result;
  auto iter = TensorIterator::unary_float_op(result, self);
  stub(iter.device_type(), iter, args...);
  return iter.output();
}

// An alternate version of unary_op_impl_out that follows the same pattern
// for non-complex inputs, but returns a floating point tensor
// for complex inputs by default.
// Note: This is done by running the operation as usual and then copying the
// operation's result to the expected result type.
template <typename Stub>
static inline Tensor& unary_op_impl_with_complex_to_float_out(Tensor& result, const Tensor& self, Stub& stub, bool promotes_integer_to_float) {
    if (self.is_complex() && !result.is_complex()) {
      // Checks if the corresponding float type can be cast to the desired dtype
      const auto float_type = c10::toValueType(self.scalar_type());
      TORCH_CHECK(canCast(float_type, result.scalar_type()),
            "result type ", float_type, " can't be cast to the desired output type ",
            result.scalar_type());

      // Runs the function complex->complex, as TensorIterator expects
      Tensor complex_result = at::empty({0}, self.options());
      auto iter = TensorIterator::unary_op(complex_result, self);
      stub(iter.device_type(), iter);

      // Copies the complex result to the actual result and returns it
      at::native::resize_output(result, complex_result.sizes());
      result.copy_(at::real(complex_result));
      return result;
    }

    if (promotes_integer_to_float) {
      return unary_op_impl_float_out(result, self, stub);
    }

    return unary_op_impl_out(result, self, stub);
}

// out_impl passed into unary_op_impl and unary_op_impl_  must go through at:: device dispatch
// otherwise it won't dispatch to out-of-source devices like XLA.
// For example it must be at::bitwise_not_out instead of bitwise_not_out(which is at::native!).
template <typename OutImpl>
static inline Tensor unary_op_impl(const Tensor& self, OutImpl& out_impl) {
  Tensor result = at::empty({0}, self.options());
  return out_impl(result, self);
}

// An alternate version of unary_op_impl that follows the same pattern
// for non-complex inputs, but returns a floating point tensor
// for complex inputs by default.
template <typename OutImpl>
static inline Tensor unary_op_impl_with_complex_to_float(const Tensor& self, OutImpl& out_impl) {
  if (self.is_complex()) {
    const auto float_type = c10::toValueType(self.scalar_type());
    Tensor result = at::empty({0}, self.options().dtype(float_type));
    return out_impl(result, self);
  }

  Tensor result = at::empty({0}, self.options());
  return out_impl(result, self);
}

template <typename OutImpl>
static inline Tensor& unary_op_impl_(Tensor& self, OutImpl& out_impl) {
  return out_impl(self, self);
}

// arccos, alias for acos
Tensor& arccos_out(const Tensor& self, Tensor& result) { return at::acos_out(result, self); }
Tensor arccos(const Tensor& self) { return self.acos(); }
Tensor& arccos_(Tensor& self) { return self.acos_(); }

Tensor& rad2deg_out(const Tensor& self, Tensor& result) {
  TORCH_CHECK(!self.is_complex(), "rad2deg is not supported for complex tensors.");
  constexpr double M_180_PI = 57.295779513082320876798154814105170332405472466564;
  return at::mul_out(result, self, wrapped_scalar_tensor(Scalar(M_180_PI)));
}
Tensor rad2deg(const Tensor& self) {
  // Note: int-> float promotion handled differently from other Unary ops,
  // as it does not use the usual TensorIterator + Kernel Dispatch pattern.
  auto options = self.options();
  if (c10::isIntegralType(self.scalar_type(), /*includeBool=*/true)) {
    options = options.dtype(c10::get_default_dtype());
  }
  auto result = at::empty_like(self, options);
  at::rad2deg_out(result, self);
  return result;
}
Tensor& rad2deg_(Tensor& self) { return unary_op_impl_(self, at::rad2deg_out); }

Tensor& deg2rad_out(const Tensor& self, Tensor& result) {
  TORCH_CHECK(!self.is_complex(), "deg2rad is not supported for complex tensors.");
  constexpr double M_PI_180 = 0.017453292519943295769236907684886127134428718885417;
  return at::mul_out(result, self, wrapped_scalar_tensor(Scalar(M_PI_180)));
}
Tensor deg2rad(const Tensor& self) {
  // Note: int-> float promotion handled differently from other Unary ops,
  // as it does not use the usual TensorIterator + Kernel Dispatch pattern.
  auto options = self.options();
  if (c10::isIntegralType(self.scalar_type(), /*includeBool=*/true)) {
    options = options.dtype(c10::get_default_dtype());
  }
  auto result = at::empty_like(self, options);
  at::deg2rad_out(result, self);
  return result;
}
Tensor& deg2rad_(Tensor& self) { return unary_op_impl_(self, at::deg2rad_out); }

// arcsin, alias of asin
Tensor& arcsin_out(const Tensor& self, Tensor& result) { return at::asin_out(result, self); }
Tensor arcsin(const Tensor& self) { return self.asin(); }
Tensor& arcsin_(Tensor& self) { return self.asin_(); }

// arctan, alias of atan
Tensor& arctan_out(const Tensor& self, Tensor& result) { return at::atan_out(result, self); }
Tensor arctan(const Tensor& self) { return self.atan(); }
Tensor& arctan_(Tensor& self) { return self.atan_(); }

// Note [Complex abs and angle]
// Complex inputs to abs and angle return float results by default.
// abs and angle, in both NumPy and C++, returns a float result when given a
// complex input. This makes sense mathematically since the absolute value
// and angle of a complex number has no imaginary part.
Tensor& abs_out(const Tensor& self, Tensor& result) {
  return unary_op_impl_with_complex_to_float_out(result, self, abs_stub, /*promotes_integer_to_float=*/false);
}
Tensor abs(const Tensor& self) {
  return unary_op_impl_with_complex_to_float(self, at::abs_out);
}
Tensor& abs_(Tensor& self) {
  TORCH_CHECK(!self.is_complex(), "In-place abs is not supported for complex tensors.");
  return unary_op_impl_(self, at::abs_out);
}

// Absolute, alias for abs
Tensor& absolute_out(const Tensor& self, Tensor& result) {
  return at::abs_out(result, self);
}
Tensor absolute(const Tensor& self) {
  return self.abs();
}
Tensor& absolute_(Tensor& self) {
  return self.abs_();
}

Tensor& angle_out(const Tensor& self, Tensor& result) {
  return unary_op_impl_with_complex_to_float_out(result, self, angle_stub, /*promotes_integer_to_float=*/true);
}
Tensor angle(const Tensor& self) {
  if (self.is_complex()) {
    const auto float_type = c10::toValueType(self.scalar_type());
    Tensor result = at::empty({0}, self.options().dtype(float_type));
    return at::angle_out(result, self);
  }

  return unary_op_impl_float(self, angle_stub);
}

Tensor real(const Tensor& self) {
  if (self.is_complex()) {
    // real is never affected by conjugate bit, safe to use physical version
    auto real_tensor = at::_view_as_real_physical(self);
    return at::select(real_tensor, real_tensor.dim() - 1, 0);
  } else {
    TORCH_CHECK(false, "real is not implemented for tensors with non-complex dtypes.");
  }
}

Tensor _neg_view(const Tensor& self) {
  Tensor self_;
  auto impl = c10::make_intrusive<TensorImpl>(
    Storage(self.storage()), self.key_set(), self.dtype());
  impl->set_storage_offset(self.storage_offset());
  impl->set_sizes_and_strides(self.sizes(), self.strides());
  impl->set_neg(!self.is_neg());
  self_ = Tensor(std::move(impl));
  namedinference::propagate_names(self_, self);
  return self_;
}

Tensor imag(const Tensor& self) {
  if (self.is_complex()) {
    auto real_tensor = at::_view_as_real_physical(self);
    auto true_real_tensor = self.is_conj() ? at::_neg_view(real_tensor) : real_tensor;
    return at::select(true_real_tensor, real_tensor.dim() - 1, 1);
  } else {
    TORCH_CHECK(false, "imag is not implemented for tensors with non-complex dtypes.");
  }
}

Tensor& conj_physical_out(const Tensor& self, Tensor& result) {
  return unary_op_impl_out(result, self, conj_physical_stub);
}

Tensor _conj_physical(const Tensor& self) {
  if (self.is_conj()) {
    return self.conj().clone();
  }
  return unary_op_impl(self, at::conj_physical_out);
}

Tensor conj_physical(const Tensor& self) {
  if (!self.is_complex()) return self;
  return at::_conj_physical(self);
}

Tensor& conj_physical_(Tensor& self) {
  if (!self.is_complex()) return self;
  return unary_op_impl_out(self, self, conj_physical_stub);
}

<<<<<<< HEAD
// No op if the neg bit is not set
// else returns a new negated tensor with neg bit set to 0
Tensor resolve_neg(const Tensor& self) {
  if (!self.is_neg()) { return self; }
  return self.clone();
}

// No op if the conj bit is not set
// else returns a new negated tensor with neg bit set to 0
Tensor resolve_conj(const Tensor& self) {
  if (!self.is_conj()) { return self; }
  return self.clone();
=======
Tensor resolve_conj(const Tensor& self) {
  if (!self.is_conj()) { return self; }
  // conjugation is handled in `copy_()` that clone ultimately calls into
  return self.clone(self.suggest_memory_format());
>>>>>>> 73847c7c
}

Tensor _conj(const Tensor& self) {
  Tensor self_;
  auto impl = c10::make_intrusive<TensorImpl>(
    Storage(self.storage()), self.key_set(), self.dtype());
  impl->set_storage_offset(self.storage_offset());
  impl->set_sizes_and_strides(self.sizes(), self.strides());
  impl->set_conj(!self.is_conj());
  self_ = Tensor(std::move(impl));
  namedinference::propagate_names(self_, self);
  return self_;
}

Tensor conj(const Tensor& self) {
  // This might look like an infinite recursion but it's not.
  // This actually calls into `conj()` defined in the Tensor class.
  return self.conj();
}

// special_exp2, alias for exp2
Tensor& special_exp2_out(const Tensor& self, Tensor& result) { return at::exp2_out(result, self); }
Tensor special_exp2(const Tensor& self) { return self.exp2(); }

// special_expm1, alias for expm1
Tensor& special_expm1_out(const Tensor& self, Tensor& result) { return at::expm1_out(result, self); }
Tensor special_expm1(const Tensor& self) { return self.expm1(); }

// special_erf, alias for erf
Tensor& special_erf_out(const Tensor& self, Tensor& result) { return at::erf_out(result, self); }
Tensor special_erf(const Tensor& self) { return self.erf(); }

// special_erfc, alias for erfc
Tensor& special_erfc_out(const Tensor& self, Tensor& result) { return at::erfc_out(result, self); }
Tensor special_erfc(const Tensor& self) { return self.erfc(); }

// special_erfinv, alias for erfinv
Tensor& special_erfinv_out(const Tensor& self, Tensor& result) { return at::erfinv_out(result, self); }
Tensor special_erfinv(const Tensor& self) { return self.erfinv(); }

Tensor& sgn_out(const Tensor& self, Tensor& result) {
  if (self.is_complex()) {
    return unary_op_impl_out(result, self, sgn_stub);
  } else {
    return unary_op_impl_out(result, self, sign_stub);
  }
}

Tensor sgn(const Tensor& self) { return unary_op_impl(self, at::sgn_out); }
Tensor& sgn_(Tensor& self) { return unary_op_impl_(self, at::sgn_out); }

// arccosh, alias for acosh
Tensor& arccosh_out(const Tensor& self, Tensor& result) { return at::acosh_out(result, self); }
Tensor arccosh(const Tensor& self) { return at::acosh(self); }
Tensor& arccosh_(Tensor& self) { return at::acosh_(self); }

// arcsinh, alias for asinh
Tensor& arcsinh_out(const Tensor& self, Tensor& result) { return at::asinh_out(result, self); }
Tensor arcsinh(const Tensor& self) { return self.asinh(); }
Tensor& arcsinh_(Tensor& self) { return self.asinh_(); }

// arctanh, alias for atanh
Tensor& arctanh_out(const Tensor& self, Tensor& result) { return at::atanh_out(result, self); }
Tensor arctanh(const Tensor& self) { return self.atanh(); }
Tensor& arctanh_(Tensor& self) { return self.atanh_(); }

Tensor& square_out(const Tensor& self, Tensor& result) { return at::pow_out(result, self, 2); }
Tensor square(const Tensor& self) { return at::pow(self, 2); }
Tensor& square_(Tensor& self) { return self.pow_(2); }

Tensor& logit_out(const Tensor& self,
    c10::optional<double> eps,
    Tensor& result) {
  return unary_op_impl_float_out(
      result, self, logit_stub, Scalar(eps ? eps.value() : -1.0));
}
Tensor logit(const Tensor& self, c10::optional<double> eps) {
  return unary_op_impl_float(
      self, logit_stub, Scalar(eps ? eps.value() : -1.0));
}
Tensor& logit_(Tensor& self, c10::optional<double> eps) {
  return at::logit_out(self, self, eps);
}

Tensor& special_logit_out(const Tensor& self, c10::optional<double> eps, Tensor& result) {
  return at::logit_out(result, self, eps);
}
Tensor special_logit(const Tensor& self, c10::optional<double> eps) {
  return self.logit(eps);
}

// special_expit, alias for sigmoid
Tensor& special_expit_out(const Tensor& self, Tensor& result) {
  return at::sigmoid_out(result, self);
}
Tensor special_expit(const Tensor& self) {
  return self.sigmoid();
}

Tensor& nan_to_num_out(const Tensor& self,
    c10::optional<double> nan,
    c10::optional<double> pos_inf,
    c10::optional<double> neg_inf,
    Tensor& result) {
  TORCH_CHECK(
      self.scalar_type() == result.scalar_type(),
      "nan_to_num: dtype of out: ",
      result.scalar_type(),
      " should be same as input: ",
      self.scalar_type());

  if (c10::isIntegralType(self.scalar_type(), /*includeBool=*/true)) {
    at::native::resize_output(result, self.sizes());
    result.copy_(self);
    return result;
  }

  auto iter = TensorIterator::unary_op(result, self);
  nan_to_num_stub(iter.device_type(), iter, nan, pos_inf, neg_inf);
  return result;
}

Tensor nan_to_num(
    const Tensor& self,
    c10::optional<double> nan,
    c10::optional<double> pos_inf,
    c10::optional<double> neg_inf) {
  auto result = at::empty_like(self);
  return at::nan_to_num_out(result, self, nan, pos_inf, neg_inf);
}

Tensor& nan_to_num_(
    Tensor& self,
    c10::optional<double> nan,
    c10::optional<double> pos_inf,
    c10::optional<double> neg_inf) {
  return at::nan_to_num_out(self, self, nan, pos_inf, neg_inf);
}

// Alias for trunc
Tensor& fix_out(const Tensor& self, Tensor& result) { return at::trunc_out(result, self); }
Tensor fix(const Tensor& self) { return self.trunc(); }
Tensor& fix_(Tensor& self) { return self.trunc_(); }

Tensor positive(const Tensor& self) {
  TORCH_CHECK(self.scalar_type() != kBool, "The `+` operator, on a bool tensor is not supported.");
  return self;
}

Tensor& negative_out(const Tensor& self, Tensor& result) { return at::neg_out(result, self); }
Tensor negative(const Tensor& self) { return self.neg(); }
Tensor& negative_(Tensor& self) { return self.neg_(); }

Tensor logical_not(const Tensor& self) {
  Tensor result = at::empty({0}, self.options().dtype(kBool));
  return at::logical_not_out(result, self);
}

Tensor& logical_not_(Tensor& self) {
  return at::logical_not_out(self, self);
}

Tensor& logical_not_out(const Tensor& self, Tensor& result) {
  TensorIterator iter = TensorIteratorConfig()
    .check_all_same_dtype(false)
    .add_output(result)
    .add_input(self)
    .build();
  logical_not_stub(iter.device_type(), iter);
  return result;
}

Tensor& signbit_out(const Tensor& self, Tensor& result) {
  TORCH_CHECK(!self.is_complex(), "signbit is not implemented for complex tensors.");
  TORCH_CHECK(result.scalar_type() == at::kBool, "signbit does not support non-boolean outputs.");
  at::native::resize_output(result, self.sizes());

  if (self.dtype() == at::kBool) {
    return result.fill_(false);
  } else {
    TensorIterator iter = TensorIteratorConfig()
      .check_all_same_dtype(false)
      .add_output(result)
      .add_input(self)
      .build();
    signbit_stub(iter.device_type(), iter);
  }
  return result;
}

Tensor signbit(const Tensor& self) {
  Tensor result = at::empty({0}, self.options().dtype(kBool));
  return at::signbit_out(result, self);
}

namespace {
constexpr double HALF = 0.5;
constexpr double QUARTER = 0.25;
}

static inline void mvlgamma_check(const Tensor& self, int64_t p) {
  TORCH_CHECK(at::isFloatingType(self.scalar_type()),
              "mvlgamma is not implemented for ", self.scalar_type());
  TORCH_CHECK((self > HALF * (p - 1)).all().item<bool>(),
              "All elements must be greater than (p-1)/2");
  TORCH_CHECK(p >= 1, "p has to be greater than or equal to 1");
}

Tensor mvlgamma(const Tensor& self, int64_t p) {
  mvlgamma_check(self, p);
  Tensor args = native::arange(
      -p * HALF + HALF,
      HALF,
      HALF,
      optTypeMetaToScalarType(self.options().dtype_opt()),
      self.options().layout_opt(),
      self.options().device_opt(),
      self.options().pinned_memory_opt());
  args = args.add(self.unsqueeze(-1));
  const auto p2_sub_p = static_cast<double>(p * (p - 1));
  return args.lgamma_().sum(-1).add_(p2_sub_p * std::log(c10::pi<double>) * QUARTER);
}

Tensor& mvlgamma_(Tensor& self, int64_t p) {
  mvlgamma_check(self, p);
  Tensor args = native::arange(
      -p *HALF  + HALF,
      HALF,
      HALF,
      optTypeMetaToScalarType(self.options().dtype_opt()),
      self.options().layout_opt(),
      self.options().device_opt(),
      self.options().pinned_memory_opt());
  args = args.add(self.unsqueeze(-1));
  const auto p2_sub_p = static_cast<double>(p * (p - 1));
  return self.copy_(args.lgamma_().sum(-1).add_(p2_sub_p * std::log(c10::pi<double>) * QUARTER));
}

std::tuple<Tensor, Tensor> frexp(const Tensor& self) {
  Tensor mantissa = at::empty_like(self);
  Tensor exponent = at::empty_like(self, self.options().dtype(at::kInt));

  at::frexp_out(mantissa, exponent, self);
  return std::tuple<Tensor, Tensor>(mantissa, exponent);
}

std::tuple<Tensor&, Tensor&> frexp_out(const Tensor& self,
                                       Tensor& mantissa, Tensor& exponent) {
  // torch.frexp is implemented for floating-point dtypes for now,
  // should add support for integral dtypes in the future.
  TORCH_CHECK(at::isFloatingType(self.scalar_type()),
              "torch.frexp() only supports floating-point dtypes");

  TORCH_CHECK(mantissa.dtype() == self.dtype(),
              "torch.frexp() expects mantissa to have dtype ", self.dtype(),
              " but got ", mantissa.dtype());
  TORCH_CHECK(exponent.dtype() == at::kInt,
              "torch.frexp() expects exponent to have int dtype "
              "but got ", exponent.dtype());

  auto iter = TensorIteratorConfig()
    .add_output(mantissa)
    .add_output(exponent)
    .add_input(self)
    .check_all_same_dtype(false)
    .set_check_mem_overlap(true)
    .build();
  frexp_stub(iter.device_type(), iter);

  return std::tuple<Tensor&, Tensor&>(mantissa, exponent);
}

// alias for lgamma, implements special.gammanln equivalent to
// scipy.special.gammaln
Tensor special_gammaln(const Tensor& self) { return self.lgamma(); }
Tensor& special_gammaln_out(const Tensor& self, Tensor& result) { return at::lgamma_out(result, self); }

DEFINE_DISPATCH(abs_stub); // NOLINT(cppcoreguidelines-avoid-non-const-global-variables)
DEFINE_DISPATCH(angle_stub); // NOLINT(cppcoreguidelines-avoid-non-const-global-variables)
DEFINE_DISPATCH(real_stub); // NOLINT(cppcoreguidelines-avoid-non-const-global-variables)
DEFINE_DISPATCH(imag_stub); // NOLINT(cppcoreguidelines-avoid-non-const-global-variables)
DEFINE_DISPATCH(conj_physical_stub); // NOLINT(cppcoreguidelines-avoid-non-const-global-variables)
DEFINE_DISPATCH(acos_stub); // NOLINT(cppcoreguidelines-avoid-non-const-global-variables)
DEFINE_DISPATCH(acosh_stub); // NOLINT(cppcoreguidelines-avoid-non-const-global-variables)
DEFINE_DISPATCH(asinh_stub); // NOLINT(cppcoreguidelines-avoid-non-const-global-variables)
DEFINE_DISPATCH(atanh_stub); // NOLINT(cppcoreguidelines-avoid-non-const-global-variables)
DEFINE_DISPATCH(asin_stub); // NOLINT(cppcoreguidelines-avoid-non-const-global-variables)
DEFINE_DISPATCH(atan_stub); // NOLINT(cppcoreguidelines-avoid-non-const-global-variables)
DEFINE_DISPATCH(bitwise_not_stub); // NOLINT(cppcoreguidelines-avoid-non-const-global-variables)
DEFINE_DISPATCH(ceil_stub); // NOLINT(cppcoreguidelines-avoid-non-const-global-variables)
DEFINE_DISPATCH(cos_stub); // NOLINT(cppcoreguidelines-avoid-non-const-global-variables)
DEFINE_DISPATCH(cosh_stub); // NOLINT(cppcoreguidelines-avoid-non-const-global-variables)
DEFINE_DISPATCH(digamma_stub); // NOLINT(cppcoreguidelines-avoid-non-const-global-variables)
DEFINE_DISPATCH(special_entr_stub); // NOLINT(cppcoreguidelines-avoid-non-const-global-variables)
DEFINE_DISPATCH(erf_stub); // NOLINT(cppcoreguidelines-avoid-non-const-global-variables)
DEFINE_DISPATCH(erfc_stub); // NOLINT(cppcoreguidelines-avoid-non-const-global-variables)
DEFINE_DISPATCH(erfinv_stub); // NOLINT(cppcoreguidelines-avoid-non-const-global-variables)
DEFINE_DISPATCH(exp_stub); // NOLINT(cppcoreguidelines-avoid-non-const-global-variables)
DEFINE_DISPATCH(exp2_stub); // NOLINT(cppcoreguidelines-avoid-non-const-global-variables)
DEFINE_DISPATCH(expm1_stub); // NOLINT(cppcoreguidelines-avoid-non-const-global-variables)
DEFINE_DISPATCH(floor_stub); // NOLINT(cppcoreguidelines-avoid-non-const-global-variables)
DEFINE_DISPATCH(frac_stub); // NOLINT(cppcoreguidelines-avoid-non-const-global-variables)
DEFINE_DISPATCH(frexp_stub); // NOLINT(cppcoreguidelines-avoid-non-const-global-variables)
DEFINE_DISPATCH(i0_stub); // NOLINT(cppcoreguidelines-avoid-non-const-global-variables)
DEFINE_DISPATCH(special_i0e_stub); // NOLINT(cppcoreguidelines-avoid-non-const-global-variables)
DEFINE_DISPATCH(log_stub); // NOLINT(cppcoreguidelines-avoid-non-const-global-variables)
DEFINE_DISPATCH(log10_stub); // NOLINT(cppcoreguidelines-avoid-non-const-global-variables)
DEFINE_DISPATCH(log1p_stub); // NOLINT(cppcoreguidelines-avoid-non-const-global-variables)
DEFINE_DISPATCH(log2_stub); // NOLINT(cppcoreguidelines-avoid-non-const-global-variables)
DEFINE_DISPATCH(logical_not_stub); // NOLINT(cppcoreguidelines-avoid-non-const-global-variables)
DEFINE_DISPATCH(neg_stub); // NOLINT(cppcoreguidelines-avoid-non-const-global-variables)
DEFINE_DISPATCH(nan_to_num_stub); // NOLINT(cppcoreguidelines-avoid-non-const-global-variables)
DEFINE_DISPATCH(polygamma_stub); // NOLINT(cppcoreguidelines-avoid-non-const-global-variables)
DEFINE_DISPATCH(reciprocal_stub); // NOLINT(cppcoreguidelines-avoid-non-const-global-variables)
DEFINE_DISPATCH(round_stub); // NOLINT(cppcoreguidelines-avoid-non-const-global-variables)
DEFINE_DISPATCH(rsqrt_stub); // NOLINT(cppcoreguidelines-avoid-non-const-global-variables)
DEFINE_DISPATCH(sigmoid_stub); // NOLINT(cppcoreguidelines-avoid-non-const-global-variables)
DEFINE_DISPATCH(logit_stub); // NOLINT(cppcoreguidelines-avoid-non-const-global-variables)
DEFINE_DISPATCH(sign_stub); // NOLINT(cppcoreguidelines-avoid-non-const-global-variables)
DEFINE_DISPATCH(signbit_stub); // NOLINT(cppcoreguidelines-avoid-non-const-global-variables)
DEFINE_DISPATCH(sgn_stub); // NOLINT(cppcoreguidelines-avoid-non-const-global-variables)
DEFINE_DISPATCH(sin_stub); // NOLINT(cppcoreguidelines-avoid-non-const-global-variables)
DEFINE_DISPATCH(sinc_stub); // NOLINT(cppcoreguidelines-avoid-non-const-global-variables)
DEFINE_DISPATCH(sinh_stub); // NOLINT(cppcoreguidelines-avoid-non-const-global-variables)
DEFINE_DISPATCH(sqrt_stub); // NOLINT(cppcoreguidelines-avoid-non-const-global-variables)
DEFINE_DISPATCH(tan_stub); // NOLINT(cppcoreguidelines-avoid-non-const-global-variables)
DEFINE_DISPATCH(tanh_stub); // NOLINT(cppcoreguidelines-avoid-non-const-global-variables)
DEFINE_DISPATCH(trigamma_stub); // NOLINT(cppcoreguidelines-avoid-non-const-global-variables)
DEFINE_DISPATCH(trunc_stub); // NOLINT(cppcoreguidelines-avoid-non-const-global-variables)
DEFINE_DISPATCH(lgamma_stub); // NOLINT(cppcoreguidelines-avoid-non-const-global-variables)

} // namespace native
} // namespace at<|MERGE_RESOLUTION|>--- conflicted
+++ resolved
@@ -410,11 +410,11 @@
   return unary_op_impl_out(self, self, conj_physical_stub);
 }
 
-<<<<<<< HEAD
 // No op if the neg bit is not set
 // else returns a new negated tensor with neg bit set to 0
 Tensor resolve_neg(const Tensor& self) {
   if (!self.is_neg()) { return self; }
+  // negation is materialized in `copy_()` that clone ultimately calls into
   return self.clone();
 }
 
@@ -422,13 +422,8 @@
 // else returns a new negated tensor with neg bit set to 0
 Tensor resolve_conj(const Tensor& self) {
   if (!self.is_conj()) { return self; }
+  // conjugation is materialized in `copy_()` that clone ultimately calls into
   return self.clone();
-=======
-Tensor resolve_conj(const Tensor& self) {
-  if (!self.is_conj()) { return self; }
-  // conjugation is handled in `copy_()` that clone ultimately calls into
-  return self.clone(self.suggest_memory_format());
->>>>>>> 73847c7c
 }
 
 Tensor _conj(const Tensor& self) {
