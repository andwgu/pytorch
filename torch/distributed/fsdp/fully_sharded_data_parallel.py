import collections
import contextlib
import copy
import functools
import itertools
import math
import traceback
import warnings
from contextlib import contextmanager
from dataclasses import dataclass
from enum import Enum, auto
from typing import (
    Any,
    Callable,
    Dict,
    Generator,
    Iterable,
    Iterator,
    List,
    Mapping,
    NamedTuple,
    Optional,
    Set,
    Tuple,
    Union,
    cast,
)

import torch
import torch.distributed as dist
import torch.nn as nn
import torch.nn.functional as F
from torch.autograd import Variable
from torch.distributed import ProcessGroup
from torch.distributed._shard.sharded_tensor import (
    Shard,
    ShardedTensor,
    init_from_local_shards,
)
from torch.distributed.distributed_c10d import _get_default_group
from torch.distributed.utils import (
    _replace_by_prefix,
    _sync_params_and_buffers,
    _to_kwargs,
)
from torch.nn.parameter import Parameter
from torch.utils.hooks import RemovableHandle

from ._optim_utils import (
    _broadcast_pos_dim_tensor_states,
    _broadcast_processed_optim_state_dict,
    _flatten_full_optim_state_dict,
    _get_flat_param_to_fsdp_module,
    _get_param_id_to_param,
    _get_param_to_param_id,
    _OptimStateKey,
    _process_pos_dim_tensor_state,
    _rekey_sharded_optim_state_dict,
    _unflatten_optim_state,
)
from ._utils import (
    _apply_to_modules,
    _apply_to_tensors,
    _contains_batchnorm,
    _override_batchnorm_mixed_precision,
)
from .flat_param import FlatParameter, FlatParamHandle
from .flatten_params_wrapper import (
    FLAT_PARAM,
    FPW_MODULE,
    FlattenParamsWrapper,
)
from .wrap import (
    HandleInitMode,
    ParamExecOrderPolicy,
    ParamExecOrderState,
    _or_policy,
    _recursive_wrap,
    _wrap_batchnorm_individually,
)

_TORCHDISTX_AVAIL = True
try:
    from torchdistx import deferred_init, fake
except ImportError:
    _TORCHDISTX_AVAIL = False


__all__ = [
    "FullyShardedDataParallel", "ShardingStrategy", "MixedPrecision",
    "CPUOffload", "BackwardPrefetch", "StateDictType", "StateDictConfig",
    "FullStateDictConfig", "LocalStateDictConfig", "ShardedStateDictConfig",
    "OptimStateKeyType", "TrainingState_", "p_assert", "clean_tensor_name",
]


FSDP_WRAPPED_MODULE = "_fsdp_wrapped_module"
FSDP_PREFIX = FSDP_WRAPPED_MODULE + "." + FPW_MODULE + "."

_PARAM_BROADCAST_BUCKET_SIZE = int(250 * 1024 * 1024)


def _default_meta_device_init_fn(module):
    """
    Default initializer for modules initialized on the meta device.
    """
    # TODO: move module to device_id here once device_id is available.
    module.to_empty(device=torch.cuda.current_device())
    try:
        with torch.no_grad():
            module.reset_parameters()
    except BaseException as e:
        warnings.warn(
            f"Unable to call reset_parameters() for module on meta device with error {str(e)}. "
            "Please ensure your module implements a ``reset_parameters`` function."
        )
        raise e


class ShardingStrategy(Enum):
    """
    Specify which sharding strategy will be used for the distributed training.
    FULL_SHARD: Shards parameters, gradients and optimizer states. This algorithm
                inserts ``all_gather`` before forward and backward computation to gather
                parameters, also inserts ``reduce_scatter`` after backward computation for
                synchronizing and sharding gradients. Sharded optimizer states are
                updated locally.
    SHARD_GRAD_OP: Shard optimizer states and gradients, this algorithm inserts all_gather
                   before forward computation and keeps the full parameters in
                   GPU memory until backward computation is done. It inserts reduce_scater
                   after backward computation for synchronizing and sharding gradients.
                   Sharded optimizer states are updated locally.
    NO_SHARD: This is similar to PyTorch ``DistributedDataParallel`` API. Parameters, gradients
              and optimizer states are replicated among ranks, ``all_reduce`` is inserted after
              backward computation is done for synchronizing gradients. Full optimizer states
              are updated in each rank.
    HYBRID_SHARD(future support): apply FULL_SHARD algorithm in the intra node and
                                  apply NO_SHARD algorithm in the inter nodes.

    """
    FULL_SHARD = auto()
    SHARD_GRAD_OP = auto()
    NO_SHARD = auto()
    # TODO
    # HYBRID_SHARD = auto()


@dataclass
class MixedPrecision:
    """
    A config to enable mixed precision training with FullyShardedDataParallel.
    This class can be constructed with three flags:
        ``param_dtype`` controls the precision of model parameters, inputs, and
        therefore the precision under which computation happens. After forward
        and backward passes, FSDP parameters point to full precision shards
        that are kept in memory. Full precision parameters are always
        checkpointed.
        ``reduce_dtype`` controls the precision under which gradient reduction
        would occur, which can potentially be different than ``param_dtype``
        for use cases such as communication efficiency.
        ``buffer_dtype`` controls the precision that buffers are cast to. Note
        that buffers are unsharded and are cast in the first forward pass, and
        remain in their reduced precision state even after forward/backward
        passes. However, when taking checkpoints with ``state_dict``, buffers
        are checkpointed in their full precision (and then restored back to
        to their reduced precision) as expected. Note that this checkpoint
        support is currently limited to ``StateDictType.FULL_STATE_DICT``.

    .. note:: In ``summon_full_params``, parameters are summoned in full
        precision but buffers are not.

    .. note:: Parameters and buffers are checkpointed in full precision. For
        buffers, this is only guaranteed to work for ``StateDictType.FULL_STATE_DICT``.

    .. note:: This API is experimental and subject to change.

    .. note:: Specification of reduced precision types must be explicit, in that
        if, for example, ``param_dtype`` is not specified, it will not be cast by
        FSDP. Thus, a config such as ``MixedPrecision(reduce_dtype=torch.float16)``
        will not cast buffers or parameters. Note that if a ``MixedPrecision``
        config is specified without a ``reduce_dtype``, gradient communication
        would occur in the `param_dtype` precision, if given, otherwise, in the
        original parameter precision.
    """
    # maintain a tensor of this dtype that the fp32 param shard will be cast to.
    # Will control the precision of model params, inputs, and thus compute as
    # well.
    param_dtype: Optional[torch.dtype] = None
    # Gradient communication precision.
    reduce_dtype: Optional[torch.dtype] = None
    # Buffer precision.
    # TODO: buffer + param are usually of the same type, if user specifies
    # param but not buffer, should we automatically make buffer be the same?
    buffer_dtype: Optional[torch.dtype] = None


@dataclass
class CPUOffload:
    """
    CPU offloading config. Currently, only parameter and gradient CPU
    offload are supported.
    offload_params: Offloading parameters to CPUs when these parameters are
                    not used for computation on GPUs. This implicitly enables
                    gradient offloading to CPUs in order for parameters and
                    gradients to be on the same device to work with optimizer.
    """

    offload_params: bool = False


class BackwardPrefetch(Enum):
    """
    Specify where to prefetch next layer's full parameters
    during backward pass.
    BACKWARD_PRE: prefetch right before current layer's backward computation
                  starts, this approach will increase backward communication
                  and computation overalpping and potentialy improve training
                  performance, but it may increase the peak memory usage as
                  the prefetched full parameters will be kept in the GPU memory
                  until next layer's backward computation is done.
    BACKWARD_POST: prefetch right after current layer's backward computation finishes,
                   this approach will not increase peak memory as prefetching happens
                   after current layer's full parameters are freed.
                   It could potentially improve backward communication and computation
                   overlapping as it avoids all_gather and reduce_scatter are blocked
                   each other in the single NCCL stream. However, based on our experiments,
                   for some models, the backward post backward hook fire order is not always
                   the reversed forward computation order, so this
                   approach may prefetch full parameters for layers ahead of next layer,
                   this 'ahead' all_gather could delay next layer's all_gather in the
                   single NCCL stream and cause the next layer's computation delay. So it may
                   cause some performance regession for some models.
    """

    BACKWARD_PRE = auto()
    BACKWARD_POST = auto()
    # TODO, BACKWARD_PRE_CPU, prefetch full parameters and keep them in the CPU memory


class TrainingState_(Enum):
    """
    Simple enum to indicate what state FSDP is in. Used for asserting
    to make sure APIs are called in the correct state.
    ..note::
        ``BACKWARD_PRE`` and ``BACKWARD_POST`` states are used to ensure we
        receives backward hooks in the correct order. It is used to catch
        unexpected order of hooks being called (likely due to our
        hook registration logic or autograd engine logic changes).
    """

    IDLE = auto()
    FORWARD = auto()
    BACKWARD_PRE = auto()
    BACKWARD_POST = auto()
    SUMMON_FULL_PARAMS = auto()


class StateDictType(Enum):
    """
    This enum indicates that which type of ``state_dict`` the FSDP module is
    currently processing (returning or loading).
    The default value is FULL_STATE_DICT to comply the PyTorch convention.
    ..note::
        FSDP currently supports two types of ``state_dict``:
            1. ``state_dict/load_state_dict`: this pair of APIs return and load
               the non-sharded, unflattened parameters. The semantics is the
               same as using DDP.
            2. ``_local_state_dict/_load_local_state_dict``: this pair of APIs return
               and load local sharded, flattened parameters. The values returned
               by ``_local_state_dict`` can be directly used by FSDP and is only
               meaningful to FSDP (because parameters are flattened). Note that
               these APIs are meant for use via the :func:`state_dict_type`
               context manager as follows:
                   >>> with fsdp.state_dict_type(StateDictType.LOCAL_STATE_DICT):
                   >>>     state = fsdp.state_dict()  # loads local state dict
            3. ``_sharded_state_dict/_load_sharded_state_dict``: this pair of APIs
               return and load sharded, unflattened parameters. The ``state_dict``
               return by ``sharded_state_dict`` can be used by all other parallel
               schemes (resharding may be required).
    """

    FULL_STATE_DICT = auto()
    LOCAL_STATE_DICT = auto()
    SHARDED_STATE_DICT = auto()

@dataclass
class StateDictConfig:
    """
    ``StateDictConfig`` is the base class for all state_dict configuration classes.
    Users should instantiate a child version (i.e. ``FullStateDictConfig``) in
    order to configure settings for the particular type of ``state_dict``
    implementation FSDP will use.
    """
    pass

@dataclass
class FullStateDictConfig(StateDictConfig):
    """
    ``FullStateDictConfig`` is a config class meant to be used with
    ``StateDictType.FULL_STATE_DICT``. Currently, it accepts two parameters,
    ``offload_to_cpu`` and ``rank0_only`` which can be configured to offload
    the full ``state_dict`` to CPU and to materialize the ``state_dict`` on
    rank 0 only. When used, it is recommended to enable both of these flags
    together to optimize memory savings when taking checkpoints. Note that
    this config class is meant for user via the :func:`state_dict_type`
    context manager as follows:
        >>> fsdp = FSDP(model, auto_wrap_policy=...)
        >>> cfg = FullStateDictConfig(offload_to_cpu=True, rank0_only=True)
        >>> with FullyShardedDataParallel.state_dict_type(fsdp, StateDictType.FULL_STATE_DICT, cfg):
        >>>     state = fsdp.state_dict()
        >>>     # state will be empty on non rank 0 and contain CPU tensors on rank 0.
        >>> # To reload checkpoint for inference, finetuning, transfer learning, etc:
        >>> model = model_fn() # Initialize model on CPU in preparation for wrapping with FSDP
        >>> if dist.get_rank() == 0:
        >>>     # Load checkpoint only on rank 0 to avoid memory redundancy
        >>>     state_dict = torch.load("my_checkpoint.pt")
        >>>     model.load_state_dict(state_dict)
        >>> # All ranks initialize FSDP module as usual. ``sync_module_states`` argument
        >>> # communicates loaded checkpoint states from rank 0 to rest of the world.
        >>> fsdp = FSDP(model, device_id=torch.cuda.current_device(), auto_wrap_policy=..., sync_module_states=True)
        >>> # After this point, all ranks have FSDP model with loaded checkpoint.
    """
    offload_to_cpu: bool = False
    rank0_only: bool = False

@dataclass
class LocalStateDictConfig(StateDictConfig):
    pass

@dataclass
class ShardedStateDictConfig(StateDictConfig):
    pass

_state_dict_type_to_config = {
    StateDictType.FULL_STATE_DICT: FullStateDictConfig,
    StateDictType.LOCAL_STATE_DICT: LocalStateDictConfig,
    StateDictType.SHARDED_STATE_DICT: ShardedStateDictConfig,
}

class OptimStateKeyType(Enum):
    PARAM_NAME = auto()
    PARAM_ID = auto()


class _ExecOrderWarnStatus(Enum):
    """Used internally for execution order validation."""
    NONE = auto()     # no deviation yet
    WARNING = auto()  # deviated this iteration; currently issuing warnings
    WARNED = auto()   # deviated in a previous iteration


class _ExecOrderData():
    """
    This contains the data used for validating execution order across ranks.

    Attributes:
        _all_flat_params (List[FlatParameter]): A :class:`list` of all
            flattened parameters contained in the FSDP module hierarchy with
            the list index implicitly giving a unique parameter index.
        _param_to_unflat_param_names (Dict[FlatParameter, List[str]]): A
            mapping from flattened parameter to the comprising unflattened
            parameters' names.
        is_first_iter (bool): Whether executing in the first iteration or not.
        param_order (List[int]): Order that parameters participate in the
            forward pass; constructed on the first iteration and validated
            against in subsequent iterations.
        index (int): Index tracking the position in ``param_order``
            when validating the forward pass execution order in subsequent
            iterations.
        warn_status (_ExecOrderWarnStatus): To avoid flooding the console, we
            only issue warnings throughout the first deviating iteration and no
            longer check thereafter; this tracks the warning status.
    """
    def __init__(self) -> None:
        self._all_flat_params: List[FlatParameter] = []
        self._param_to_unflat_param_names: Dict[FlatParameter, List[str]] = []
        # Modified in the first iteration:
        self.is_first_iter: bool = True
        self.param_order: List[int] = []
        # Modified in the subsequent iterations:
        self.index: int = 0
        self.warn_status: _ExecOrderWarnStatus = _ExecOrderWarnStatus.NONE

    def init(self, root_module: "FullyShardedDataParallel"):
        assert root_module._is_root, "This data structure should only be " \
            "initialized on an FSDP root module"
        # Save all `FlatParameter`s in `root_module`'s hierarchy to
        # `_all_flat_params` instead of re-materializing each time to avoid the
        # result depending on the calling context (e.g. when some parameters
        # have been rebuilt)
        self._all_flat_params = [
            param for param in root_module.parameters()
            if isinstance(param, FlatParameter)
        ]
        self._param_to_unflat_param_names = cast(
            Dict[FlatParameter, List[str]],
            _get_param_to_unflat_param_names(root_module)
        )

    def get_param_index(self, param: FlatParameter) -> int:
        """Returns a unique non-negative parameter index for ``param`` if it is
        valid or -1 otherwise. Critically, this index assignment must be the
        same across ranks."""
        assert isinstance(param, FlatParameter), \
            f"Expects `param` is a `FlatParameter` but got {type(param)}"
        for i, p in enumerate(self._all_flat_params):
            if p is param:
                return i
        return -1

    def get_param(self, param_index: int) -> Optional[FlatParameter]:
        """Returns the parameter corresponding to ``param_index`` or ``None``
        if the index is invalid."""
        for i, p in enumerate(self._all_flat_params):
            if i == param_index:
                return p
        return None

    def get_unflat_param_names(self, param_index: int) -> List[str]:
        """Returns a :class:`list` of unflattened parameter names comprising
        the flattened parameter with index ``param_index`` or an empty
        :class:`list` if ``param_index`` is invalid."""
        param = self.get_param(param_index)
        if param is None:
            return []
        assert param in self._param_to_unflat_param_names, \
            "Internal data structures out of sync; check `init()`"
        return self._param_to_unflat_param_names[param]

    def reset(self):
        """Called in :meth:`_wait_for_post_backward` to reset data for the next
        iteration."""
        self.is_first_iter = False
        self.index = 0
        # `reset()` marks the end of an iteration, so transition if needed
        if self.warn_status == _ExecOrderWarnStatus.WARNING:
            self.warn_status = _ExecOrderWarnStatus.WARNED


class FullyShardedDataParallel(nn.Module):
    """
    A wrapper for sharding Module parameters across data parallel workers. This
    is inspired by `Xu et al.`_ as well as the ZeRO Stage 3 from DeepSpeed_.
    FullyShardedDataParallel is commonly shortened to FSDP.

    .. _`Xu et al.`: https://arxiv.org/abs/2004.13336
    .. _DeepSpeed: https://www.deepspeed.ai/

    Example::

        >>> import torch
        >>> from torch.distributed.fsdp import FullyShardedDataParallel as FSDP
        >>> torch.cuda.set_device(device_id)
        >>> sharded_module = FSDP(my_module)
        >>> optim = torch.optim.Adam(sharded_module.parameters(), lr=0.0001)
        >>> x = sharded_module(x, y=3, z=torch.Tensor([1]))
        >>> loss = x.sum()
        >>> loss.backward()
        >>> optim.step()

    .. warning::
        The optimizer must be initialized *after* the module has been wrapped,
        since FSDP will shard parameters in-place and this will break any
        previously initialized optimizers.

    .. warning::
        If the destination CUDA device has ID ``dev_id``, either (1)
        ``module`` should already be placed on that device, (2) the device
        should be set using ``torch.cuda.set_device(dev_id)``, or (3)
        ``dev_id`` should be passed into the ``device_id`` constructor
        argument. This FSDP instance's compute device will be that destination
        device. For (1) and (3), the FSDP initialization always occurs on GPU.
        For (2), the FSDP initialization happens on ``module`` 's current
        device, which may be CPU.

    .. warning::
        FSDP currently does not support gradient accumulation outside
        ``no_sync()`` when using CPU offloading. Trying to do so yields
        incorrect results since FSDP will use the newly-reduced gradient
        instead of accumulating with any existing gradient.

    .. warning::
        Changing the original parameter variable names after construction will
        lead to undefined behavior.

    .. warning::
        Passing in `sync_module_states=True` flag requires module to be put
        on GPU, or to use ``device_id`` argument to specify a CUDA device that
        FSDP will move module to. This is because ``sync_module_states=True``
        requires GPU communication.

    .. warning::
        As of PyTorch 1.12, FSDP only offers limited support for shared parameters
        (for example, setting one ``Linear`` layer's weight to another's). In
        particular, modules that share parameters must be wrapped as part of the
        same FSDP unit. If enhanced shared parameter support is needed for your
        use case, please ping https://github.com/pytorch/pytorch/issues/77724

    .. note::
        Inputs into FSDP ``forward`` function will be moved to compute device
        (same device FSDP module is on) before running ``forward``, so user does
        not have to manually move inputs from CPU -> GPU.

    Args:
        module (nn.Module):
            module to be wrapped with FSDP.
        process_group (Optional[ProcessGroup]):
            process group for sharding
        sharding_strategy (Optional[ShardingStrategy]):
            Config sharding algorithm, different sharding algorithm has trade
            off between memory saving and communication overhead. ``FULL_SHARD``
            will be chosen if sharding_strategy is not specified.
        cpu_offload (Optional[CPUOffload]):
            CPU offloading config. Currently, only parameter and gradient CPU
            offload is supported. It can be enabled via passing in
            ``cpu_offload=CPUOffload(offload_params=True)``. Note that this
            currently implicitly enables gradient offloading to CPU in order for
            params and grads to be on same device to work with optimizer. This
            API is subject to change. Default is ``None`` in which case there
            will be no offloading.
        auto_wrap_policy (Optional[Callable[[nn.Module, bool, int], bool]]):
            A callable specifying a policy to recursively wrap layers with FSDP.
            Note that this policy currently will only apply to child modules of
            the passed in module. The remainder modules are always wrapped in
            the returned FSDP root instance.
            ``size_based_auto_wrap_policy`` written in ``torch.distributed.fsdp.wrap`` is
            an example of ``auto_wrap_policy`` callable, this policy wraps layers
            with the number of parameters larger than 100M. ``transformer_auto_wrap_policy``
            written in ``torch.distributed.fsdp.wrap`` is an example of ``auto_wrap_policy``
            callable for transformer-like model architectures. Users can supply the customized
            ``auto_wrap_policy`` callable that should accept following arguments:
            ``module: nn.Module``, ``recurse: bool``, ``unwrapped_params: int``, and return
            a ``bool`` specifying whether the passed in ``module``` should be wrapped
            (if ``recurse=False``) or whether we should recurse down the subgraph of ``module``
            children (if ``recurse=True``). Extra customized arguments could be added to
            the customized ``auto_wrap_policy`` callable as well. It is a good practice to
            print out the sharded model and check whether the sharded model is what
            the application wants and then adjust accordingly.

            Example::

                >>> def custom_auto_wrap_policy(
                >>>     module: nn.Module,
                >>>     recurse: bool,
                >>>     unwrapped_params: int,
                >>>     # These are customizable for this policy function.
                >>>     min_num_params: int = int(1e8),
                >>> ) -> bool:
                >>>     return unwrapped_params >= min_num_params
                >>> # Configure a custom min_num_params
                >>> my_auto_wrap_policy = functools.partial(custom_auto_wrap_policy, min_num_params=1e5)

        backward_prefetch (Optional[BackwardPrefetch]):
            This is an experimental feature that is subject to change in the
            the near future. It allows users to enable two different backward_prefetch
            algorithms to help backward communication and computation overlapping.
            Pros and cons of each algorithm is explained in the class ``BackwardPrefetch``.
        mixed_precision (Optional[MixedPrecision]): A ``MixedPrecision`` instance
            describing the mixed precision training config to be used. ``MixedPrecision``
            supports configuring parameter, buffer, and gradient communication dtype. Note
            that only floating point data is cast to the reduced precision. This allows
            users potential memory saving and training speedup while trading off
            accuracy during model training. If ``None``, no mixed precision is applied.
            Note that if ``mixed_precision`` is enabled for FSDP model that
            contains ``BatchNorm`` with ``auto_wrap_policy``, FSDP will take
            care to disable mixed precision for ``BatchNorm`` units by wrapping
            them separately in their own FSDP unit with ``mixed_precision=None``.
            This is done because several ``BatchNorm`` kernels do not implement
            reduced type support at the moment. If individually wrapping the model,
            users must take care to set ``mixed_precision=None`` for
            ``BatchNorm`` units.
            (Default: ``None``)
        ignored_modules (Optional[Iterable[torch.nn.Module]]): Modules whose
            own parameters and child modules' parameters and buffers are
            ignored by this instance. None of the modules directly in
            ``ignored_modules`` should be :class:`FullyShardedDataParallel`
            instances, and any child modules that are already-constructed
            :class:`FullyShardedDataParallel` instances will not be ignored if
            they are nested under this instance. This argument may be used to
            avoid sharding specific parameters at module granularity when using an
            ``auto_wrap_policy`` or if parameters' sharding is not managed by
            FSDP. (Default: ``None``)
        param_init_fn (Optional[Callable[[nn.Module], None]]):
            A ``Callable[torch.nn.Module] -> None`` that
            specifies how modules that are currently on the meta device should be initialized
            onto an actual device. Note that as of v1.12, we detect modules on the meta
            device via ``is_meta`` check and apply a default initialization that calls
            ``reset_parameters`` method on the passed in ``nn.Module`` if ``param_init_fn``
            is not specified, otherwise we run ``param_init_fn`` to initialize the passed
            in ``nn.Module``. In particular, this means that if ``is_meta=True`` for any
            module parameters for modules that will be wrapped with FSDP and ``param_init_fn``
            is not specified, we assume your module properly implements a ``reset_paramters()``
            and will throw errors if not. Note that additionally, we offer support for modules
            initialized with torchdistX's (https://github.com/pytorch/torchdistX)
            ``deferred_init`` API. In this case, deferred modules would be initialized
            by a default initialization function that calls torchdistX's
            ``materialize_module``, or the passed in ``param_init_fn``, if it is not
            ``None``. The same ``Callable`` is applied to initialize all meta modules.
            Note that this initialization function is applied before doing any FSDP sharding
            logic.

            Example::

                >>> module = MyModule(device="meta")
                >>> def my_init_fn(module):
                >>>     # responsible for initializing a module, such as with reset_parameters
                >>> fsdp_model = FSDP(module, param_init_fn=my_init_fn, auto_wrap_policy=size_based_auto_wrap_policy)
                >>> print(next(fsdp_model.parameters()).device) # current CUDA device
                >>> # With torchdistX
                >>> module = deferred_init.deferred_init(MyModule, device="cuda")
                >>> # Will initialize via deferred_init.materialize_module().
                >>> fsdp_model = FSDP(module, auto_wrap_policy=size_based_auto_wrap_policy)

        device_id (Optional[Union[int, torch.device]]): An ``int`` or ``torch.device``
            describing the CUDA device the FSDP module should be moved to determining where
            initialization such as sharding takes place. If this argument is not specified
            and ``module`` is on CPU, we will move ``module`` to current CUDA device for faster
            initialization and move ``module`` back to CPU before returning.
            If specified, resulting FSDP instances will reside on this device.
            Note that if ``device_id`` is specified but ``module`` is already
            on a different CUDA device, an error will be thrown. (Default: ``None``)

        sync_module_states (bool): If ``True``, each individually wrapped FSDP unit will broadcast
            module parameters from rank 0 to ensure they are the same across all ranks after
            initialization. This helps ensure model parameters are the same across ranks
            before starting training, but adds communication overhead to ``__init__``, as at least
            one broadcast is triggered per individually wrapped FSDP unit.
            This can also help load checkpoints taken by ``state_dict`` and to be loaded by
            ``load_state_dict`` in a memory efficient way. See documentation for
            :class:`FullStateDictConfig` for an example of this. (Default: ``False``)

    """

    def __init__(
        self,
        module: nn.Module,
        process_group: Optional[ProcessGroup] = None,
        sharding_strategy: Optional[ShardingStrategy] = None,
        cpu_offload: Optional[CPUOffload] = None,
        auto_wrap_policy: Optional[Callable] = None,
        backward_prefetch: Optional[BackwardPrefetch] = None,
        mixed_precision: Optional[MixedPrecision] = None,
        ignored_modules: Optional[Iterable[torch.nn.Module]] = None,
        param_init_fn: Optional[Callable[[nn.Module], None]] = None,
        device_id: Optional[Union[int, torch.device]] = None,
        sync_module_states: bool = False,
        forward_prefetch: bool = False,
    ):
        torch._C._log_api_usage_once("torch.distributed.fsdp")
        super().__init__()
        self._handles: List[FlatParamHandle] = []
        # Validate the ignored modules and derive the ignored parameters/buffers
        ignored_modules = self._get_ignored_modules(module, ignored_modules)
        self._ignored_modules = ignored_modules
        ignored_params, ignored_param_names = \
            self._get_ignored_params(module, ignored_modules)
        buffer_names = self._get_buffer_names(module)
        # Compute the names to ignore for full state dict cloning (i.e. those
        # of the ignored modules' parameters and of all modules' buffers)
        self._ignored_param_names = ignored_param_names
        self._buffer_names = buffer_names
        # NOTE: Since the names are computed at construction time, if the user
        # changes them later, then FSDP will not properly ignore them. However,
        # the `FlatParameter` implementation already relies on this assumption.
        # We do this at construction time since we want the fully prefixed
        # parameter names matching the keys in the model state dict (namely,
        # including the wrapped module's name in the prefix), which may be done
        # most non-intrusively here before flattening.

        # if auto_wrap_policy is specified, submodules should not be
        # already wrapped, otherwise we'd attempt to double wrap them resulting
        # in errors.
        self.auto_wrap_policy = auto_wrap_policy
        self._use_param_exec_order_policy = isinstance(auto_wrap_policy, ParamExecOrderPolicy)
        if auto_wrap_policy is not None and not self._use_param_exec_order_policy:
            self._check_wrapped(
                module,
                check_fn=lambda mod: not isinstance(mod, FullyShardedDataParallel),
                err_fn=lambda mod: f"Expected {mod} to NOT be FullyShardedDataParallel if auto_wrap is enabled.",
            )
            if mixed_precision is not None and _contains_batchnorm(module):
                # TODO (linjianma): do we also need to consider this for ParamExecOrderPolicy?
                _override_batchnorm_mixed_precision(module)
                policy_to_use = functools.partial(
                    _or_policy,
                    policies=[_wrap_batchnorm_individually, auto_wrap_policy]
                )
                warnings.warn(
                    "Mixed precision was specified for FSDP module with"
                    " batchnorm submodules wrapped via ``auto_wrap_policy``."
                    " BatchNorm units will be wrapped as a separate FSDP unit,"
                    " with mixed_precision disabled (i.e. set to ``None``)"
                    " as several BatchNorm kernels would raise errors when"
                    " operating on reduced precision inputs."
                )
            else:
                policy_to_use = auto_wrap_policy
            _recursive_wrap(
                module,
                auto_wrap_policy=policy_to_use,
                wrapper_cls=FullyShardedDataParallel,
                ignored_modules=ignored_modules,
                ignored_params=ignored_params,
                # Note that we have the recursive_wrap skip wrapping for
                # the outermost (this) module otherwise it will result in a
                # double-wrap causing issues.
                only_wrap_children=True,
                # FSDP arguments follow.
                process_group=process_group,
                sharding_strategy=sharding_strategy,
                cpu_offload=cpu_offload,
                backward_prefetch=backward_prefetch,
                forward_prefetch=forward_prefetch,
                mixed_precision=mixed_precision,
                param_init_fn=param_init_fn,
                device_id=device_id,
                sync_module_states=sync_module_states,
            )

        self.process_group = process_group or _get_default_group()
        self.rank = self.process_group.rank()
        self.world_size = self.process_group.size()
        if device_id is not None:
            self.device_id = (
                device_id if isinstance(device_id, torch.device)
                else torch.device(device_id)
            )
            # If user passed in something like torch.device("cuda"),
            # device index of current device is unclear, make it explicit.
            if self.device_id == torch.device("cuda"):
                warnings.warn(
                    f"Passed in {self.device_id} does not have explicit index, "
                    f"setting it to current index: {torch.cuda.current_device()}. "
                    "If this is not correct, please explicitly call torch.cuda.set_device()"
                    "before FSDP initialization or pass in explicit device index as device_id argument."
                )
                self.device_id = torch.device("cuda", torch.cuda.current_device())
        else:
            self.device_id = None


        is_meta_module = any(p.is_meta for p in module.parameters())
        is_torchdistX_deferred_init = (
            not is_meta_module and _TORCHDISTX_AVAIL
            and any(fake.is_fake(p) for p in module.parameters())
        )

        def _run_param_init_fn():
            # Call user-specified initialization function.
            if not callable(param_init_fn):
                raise ValueError(
                    f"Expected {param_init_fn} to be callable, but got {type(param_init_fn)}"
                )
            param_init_fn(module)

        if is_meta_module:
            if param_init_fn is not None:
                _run_param_init_fn()
            else:
                # Call default initialization function that is dependent on
                # reset_parameters.
                _default_meta_device_init_fn(module)
        elif is_torchdistX_deferred_init:
            assert _TORCHDISTX_AVAIL, "Got torchdistX initialized module but torchdistX lib is not available."
            if param_init_fn is not None:
                _run_param_init_fn()
            else:
                # Call default torchdistX initialization function. Omit re-initialization of FSDP submodules
                # which is unnecessary.
                check_fn = lambda k: not isinstance(k, FullyShardedDataParallel)  # noqa: E731
                deferred_init.materialize_module(module, check_fn=check_fn)

        # Check that module was placed onto a single device.
        module_devices = set(
            p.device for p in module.parameters() if p not in ignored_params and not isinstance(p, FlatParameter)
        )

        if len(module_devices) > 1:
            raise RuntimeError(
                f"FSDP only supports single device modules, but got params on {module_devices}"
            )

        # Move module appropriately depending on device_id and whether module is on CPU.
        self._move_module_if_needed(module)

        # device for computation, if module is on GPU, use module.device;
        # if module is on CPU, use current device;
        self.compute_device = _get_default_cuda_device(module)

        # if device_id is specified, ensure it is the same
        assert (
            self.device_id is None or self.compute_device == self.device_id
        ), f"Inconsistent compute_device and device_id: {self.compute_device} vs {self.device_id}"

        # Enum to indicate if we're in the forward/backward pass, idle, etc.
        self.training_state = TrainingState_.IDLE

        # setting two factors to avoid underflow and overflow
        self.gradient_predivide_factor: float = self._get_gradient_predivide_factor(
            self.world_size
        )
        self.gradient_postdivide_factor: float = (
            self.world_size / self.gradient_predivide_factor
        )

        self.cpu_offload = cpu_offload or CPUOffload()
        self.backward_prefetch = backward_prefetch
        self.forward_prefetch = forward_prefetch
        self.sharding_strategy = sharding_strategy or ShardingStrategy.FULL_SHARD
        self.mixed_precision = mixed_precision
        # Original buffer type (mapping since all buffers may not be of same type). In
        # the case of mixed precision training, this is used to restore buffers
        # to their original type (which may not be the same as that of the
        # parameters in the model) when checkpointing.
        self._orig_buffer_dtypes: Dict[str, torch.dtype] = {}

        # Only handle params which are not already sharded. This enables
        # sharding individual layers of a Module, with an outer wrapper to
        # shard any leftover parameters.
        params = [
            p for p in module.parameters()
            if p not in ignored_params and not isinstance(p, FlatParameter)
        ]

        if sync_module_states:
            if params != [] and params[0].device == torch.device("cpu"):
                raise ValueError(
                    "Module has CPU parameters, but sync_module_states=True is specified."
                    "This only works for GPU module, please specify `device_id` argument or move"
                    " module to GPU before init."
                )
            # Collect buffers we have to synchronize, avoiding buffers that have already
            # been synchronized to avoid redundant synchronization.
            bufs_to_sync = []
            for buf in module.buffers():
                if not getattr(buf, '_fsdp_has_been_sync', False):
                    buf._fsdp_has_been_sync = True
                    bufs_to_sync.append(buf.detach())

            states_to_sync = [param.detach() for param in params]
            states_to_sync.extend(bufs_to_sync)
            _sync_params_and_buffers(
                process_group=self.process_group,
                module_states=states_to_sync,
                # Same bucket size as DDP
                broadcast_bucket_size=_PARAM_BROADCAST_BUCKET_SIZE,
                src=0,
            )

        if self._use_param_exec_order_policy:
            self._pre_forward_handles: List[RemovableHandle] = []
            self._post_forward_handles: List[RemovableHandle] = []
            self._param_exec_order_state = ParamExecOrderState.UNINITIALIZED
            # A list that stores the handles based on the parameter execution order
            self._handles_exec_order: List[FlatParamHandle] = []
<<<<<<< HEAD
            self._register_param_handles_from_root_module(module)
=======
            handle_init_mode = auto_wrap_policy.handle_init_mode
            # TODO (linjianma): introduce module level group_policy
            self._register_param_handles_from_root_module(module, handle_init_mode)
>>>>>>> 0edc3d36
            # self.flat_param_to_handle maps param to handle, it will be used to
            # get handle execution ordering.
            self.flat_param_to_handle: Dict[FlatParameter, FlatParamHandle] = dict()
            for handle in self._handles:
                self.flat_param_to_handle[handle.flat_param] = handle
        else:
            self._fsdp_wrapped_module = FlattenParamsWrapper(module, params)
            self.params: List[FlatParameter] = []
            if self._fsdp_wrapped_module.has_params:
                self.params.append(self._fsdp_wrapped_module.flat_param)
                self._register_param_handle(self._fsdp_wrapped_module.handle)

        assert getattr(self, FSDP_WRAPPED_MODULE) is self._fsdp_wrapped_module

        # Shard module parameters in place
        self._shard_parameters(self._handles)

        # Check that the sharding logic was applied to all parameters by
        # checking that the original module parameters have been replaced by
        # `Tensor` views and are no longer `nn.Parameter`s
        for n, p in self.named_parameters():
            if p not in ignored_params and not isinstance(p, FlatParameter):
                raise RuntimeError(
                    f"found unflattened parameter: {n} ; {p.size()} {p.__class__}"
                )
        self._reset_lazy_init()

        # Flag indicating if we require gradient reduction in the backward
        # pass (set to `False` in the `no_sync()` context manager)
        self._require_backward_grad_sync: bool = True

        self._state_dict_type = StateDictType.FULL_STATE_DICT
        self._state_dict_config = FullStateDictConfig()

        # FSDP currently provides three different state_dicts. The actual
        # state_dict that will be saved/loaded is decided by
        # self._state_dict_type. And the main logic of each state_dict is
        # implemented in the hook. Therefore, for each hook (post-save and
        # pre-load), there is a dispatcher dictionary to dispatch the execution
        # flow to the correct implementation.
        self._register_state_dict_hook(self._post_state_dict_hook)
        self._post_state_dict_hook_fn = {
            StateDictType.FULL_STATE_DICT: self._full_post_state_dict_hook,
            StateDictType.LOCAL_STATE_DICT: self._local_post_state_dict_hook,
            StateDictType.SHARDED_STATE_DICT: self._sharded_post_state_dict_hook,
        }
        self._register_load_state_dict_pre_hook(
            self._pre_load_state_dict_hook, with_module=True
        )
        self._pre_load_state_dict_hook_fn = {
            StateDictType.FULL_STATE_DICT: self._full_pre_load_state_dict_hook,
            StateDictType.LOCAL_STATE_DICT: self._local_pre_load_state_dict_hook,
            StateDictType.SHARDED_STATE_DICT: self._sharded_pre_load_state_dict_hook,
        }
        self.register_load_state_dict_post_hook(
            self._post_load_state_dict_hook
        )
        self._post_load_state_dict_hook_fn = {
            StateDictType.FULL_STATE_DICT: self._full_post_load_state_dict_hook,
            StateDictType.LOCAL_STATE_DICT: self._local_post_load_state_dict_hook,
            StateDictType.SHARDED_STATE_DICT: self._sharded_post_load_state_dict_hook,
        }

        # Flag to guard against preparing gradients multiple times per backward pass.
        self._pre_bwd_hook_has_run: Dict[Tuple[FlatParameter, ...], bool] = {}
        # Used for prefetching all gather full params in post backward hook
        self._need_rebuild_full_params = False
        # TODO (awgu): change this to Dict[Tuple[FlatParameter, ...], bool]
        # for non-recursive wrapping path since there is only one top-level
        # FSDP instance

        # If specified, offload parameter shard to CPU.
        if self.cpu_offload.offload_params:
            for p in self.params:
                self._offload_to_cpu(p)

        # For validating execution order across ranks
        self._exec_order_data = _ExecOrderData()

    def _register_param_handle(self, handle: FlatParamHandle) -> None:
        """Registers the parameter handle to this FSDP instance."""
        if handle not in self._handles:
            self._handles.append(handle)
<<<<<<< HEAD

    def _get_params_per_wrapped_module(self, root_module) -> List[List[nn.Parameter]]:
        # TODO (linjianma) modify it to wrap based on ``self.auto_wrap_policy.module_level_group_policy``
        return [
            list(module.parameters(recurse=False))
            for module in root_module.modules()
        ]

    def _register_param_handles_from_root_module(self, root_module) -> None:
        """
        This registers :class:`FlatParamHandle` s from the parameters in
        ``root_module``. This also initializes:
            _fsdp_wrapped_module (nn.Module): Top-level root module passed into
                the :class:`FullyShardedDataParallel` constructor.
            _module_to_handles (Dict[nn.Module, List[FlatParamHandle]]):
                Mapping from module to the :class:`FlatParamHandle` s whose
                :class:`FlatParameter` contains at least one of the module's
                parameters.

        This should only be called once during FSDP initialization.

        This names the :class:`FlatParameter` s "flat_param0", "flat_param1",
        etc. We avoid naming it based on the :class:`FlatParameter` 's
        comprising original parameters since then the name may become
        excessively long.

        The ``PARAM_LEVEL`` path assumes that ``root_module.parameters()`` is
        the same across ranks, and the ``MODULE_LEVEL`` path assumes that
        ``root_module.modules()`` is the same across ranks.
        """
        init_mode: HandleInitMode = self.auto_wrap_policy.handle_init_mode
        self._fsdp_wrapped_module = root_module
        self._module_to_handles: Dict[nn.Module, List[FlatParamHandle]] = (
            collections.defaultdict(list)
        )
        # Register parameter handles (modifying the modules in place)
        if init_mode == HandleInitMode.PARAM_LEVEL:
            params = list(root_module.parameters())
            for param in params:
                self._register_param_handle_from_params([param], root_module)
        elif init_mode == HandleInitMode.MODULE_LEVEL:
            params_per_wrapped_module = self._get_params_per_wrapped_module(root_module)
            for params in params_per_wrapped_module:
                if params:
                    self._register_param_handle_from_params(params, root_module)
        else:
            raise ValueError(f"Invalid `init_mode`: {init_mode}")
        self.params: List[FlatParameter] = [handle.flat_param for handle in self._handles]
        self._register_flat_params()
        self._register_pre_forward_hooks()
        self._register_post_forward_hooks()

    # TODO (awgu): This registration/de-registration will need to get
    # refactored for multiple parameter groups
    def _register_flat_params(self):
        """
        Registers all of this :class:`FullyShardedDataParallel` 's
        :class:`FlatParameter` s to make them visible to ``nn.Module`` methods.
        """
        flat_param_index = 0
        for handle in self._handles:
            self.register_parameter(f"flat_param{flat_param_index}", handle.flat_param)
            flat_param_index += 1

    def _deregister_flat_params(self):
        """
        De-registers all of this :class:`FullyShardedDataParallel` 's
        :class:`FlatParameter` s to make them invisible to ``nn.Module``
        methods.
        """
        flat_param_index = 0
        for handle in self._handles:
            flat_param_name = f"flat_param{flat_param_index}"
            p_assert(
                flat_param_name in self._parameters,
                f"keys: {self._parameters.keys()}\nflat_param_name: {flat_param_name}"
            )
            self._parameters.pop(f"flat_param{flat_param_index}")
            flat_param_index += 1

    def _register_param_handle_from_params(
        self,
        params: List[nn.Parameter],
        root_module: nn.Module,
    ) -> FlatParamHandle:
        """
        Constructs a :class:`FlatParamHandle` from ``params`` and registers it
        to this FSDP instance.

        Args:
            params (List[nn.Parameter]): The parameters to use to construct a
                single flattened parameter; these should be registered to the
                modules in ``root_module`` 's module hierarchy.
            root_module (nn.Module): The root module of the module hierarchy
                that contains all parameters in ``params``. This should be the
                module passed to the :class:`FullyShardedDataParallel`
                constructor. Internally, parameter names are prefixed starting
                from this root module.
        """
        if len(params) == 0:
            return
        handle = FlatParamHandle(params, root_module)
        for module in handle._get_modules():
            self._module_to_handles[module].append(handle)
        self._register_param_handle(handle)
        print(f"[Rank {self.rank}] registered handle for {handle.flat_param._prefixed_param_names}")
        return handle

    def _register_param_handles_from_handles(
        self,
        handles_per_flat_param: List[List[FlatParamHandle]],
    ) -> None:
        """
        Re-registers parameter handles from existing handles, where the new
        handle construction is specified by ``handles_per_flat_param``. This
        only supports coalescing existing handles into handles that are at
        least as large.

        This function will only be called with ``_use_param_exec_order_policy = True``,
        and will be called at most once.
=======

    def _register_param_handles_from_root_module(
        self,
        root_module,
        init_mode: HandleInitMode,
    ) -> None:
        """
        This registers :class:`FlatParamHandle` s from the parameters in
        ``root_module``. This also initializes:
            _fsdp_wrapped_module (nn.Module): Top-level root module passed into
                the :class:`FullyShardedDataParallel` constructor.
            _module_to_handles (Dict[nn.Module, List[FlatParamHandle]]):
                Mapping from module to the :class:`FlatParamHandle` s whose
                :class:`FlatParameter` contains at least one of the module's
                parameters.

        This should only be called once during FSDP initialization.

        This names the :class:`FlatParameter` s "flat_param0", "flat_param1",
        etc. We avoid naming it based on the :class:`FlatParameter` 's
        comprising original parameters since then the name may become
        excessively long.

        The ``PARAM_LEVEL`` path assumes that ``root_module.parameters()`` is
        the same across ranks, and the ``MODULE_LEVEL`` path assumes that
        ``root_module.modules()`` is the same across ranks.
        """
        self._fsdp_wrapped_module = root_module
        self._module_to_handles: Dict[nn.Module, List[FlatParamHandle]] = (
            collections.defaultdict(list)
        )
        # Register parameter handles (modifying the modules in place)
        if init_mode == HandleInitMode.PARAM_LEVEL:
            params = list(root_module.parameters())
            for param in params:
                self._register_param_handle_from_params([param], root_module)
        elif init_mode == HandleInitMode.MODULE_LEVEL:
            params_per_module = [
                list(module.parameters(recurse=False))
                for module in root_module.modules()
            ]
            for params in params_per_module:
                if params:
                    self._register_param_handle_from_params(params, root_module)
        else:
            raise ValueError(f"Invalid `init_mode`: {init_mode}")
        self.params: List[FlatParameter] = [handle.flat_param for handle in self._handles]
        self._register_flat_params()
        self._register_pre_forward_hooks()
        self._register_post_forward_hooks()

    # TODO (awgu): This registration/de-registration will need to get
    # refactored for multiple parameter groups
    def _register_flat_params(self):
        """
        Registers all of this :class:`FullyShardedDataParallel` 's
        :class:`FlatParameter` s to make them visible to ``nn.Module`` methods.
        """
        flat_param_index = 0
        for handle in self._handles:
            self.register_parameter(f"flat_param{flat_param_index}", handle.flat_param)
            flat_param_index += 1

    def _deregister_flat_params(self):
        """
        De-registers all of this :class:`FullyShardedDataParallel` 's
        :class:`FlatParameter` s to make them invisible to ``nn.Module``
        methods.
        """
        flat_param_index = 0
        for handle in self._handles:
            flat_param_name = f"flat_param{flat_param_index}"
            p_assert(
                flat_param_name in self._parameters,
                f"keys: {self._parameters.keys()}\nflat_param_name: {flat_param_name}"
            )
            self._parameters.pop(f"flat_param{flat_param_index}")
            flat_param_index += 1

    def _register_param_handle_from_params(
        self,
        params: List[nn.Parameter],
        root_module: nn.Module,
    ) -> FlatParamHandle:
        """
        Constructs a :class:`FlatParamHandle` from ``params`` and registers it
        to this FSDP instance.

        Args:
            params (List[nn.Parameter]): The parameters to use to construct a
                single flattened parameter; these should be registered to the
                modules in ``root_module`` 's module hierarchy.
            root_module (nn.Module): The root module of the module hierarchy
                that contains all parameters in ``params``. This should be the
                module passed to the :class:`FullyShardedDataParallel`
                constructor. Internally, parameter names are prefixed starting
                from this root module.
        """
        if len(params) == 0:
            return
        handle = FlatParamHandle(params, root_module)
        for module in handle._get_modules():
            self._module_to_handles[module].append(handle)
        self._register_param_handle(handle)
        print(f"[Rank {self.rank}] registered handle for {handle.flat_param._prefixed_param_names}")
        return handle

    def _register_param_handles_from_handles(
        self,
        handles_per_flat_param: List[List[FlatParamHandle]],
    ) -> None:
        """
        Re-registers parameter handles from existing handles, where the new
        handle construction is specified by ``handles_per_flat_param``. This
        only supports coalescing existing handles into handles that are at
        least as large.
>>>>>>> 0edc3d36

        Currently, gradients are not preserved during this reconstruction.

        Args:
            handles_per_flat_param (List[List[FlatParamHandle]]): The ith
                element in the outer :class:`list` is a :class`list` of
                :class:`FlatParamHandle` s to combine into a single new
                :class:`FlatParamHandle`, where the parameters are flattened
                following that :class:`list` order.
        """
        print(f"[Rank {self.rank}] reconstructing handles")
        # TODO (awgu): check each handle appears exactly once in the list of lists
        self._deregister_flat_params()
        self._handles.clear()
        self.params.clear()
        # TODO (awgu): reconstruct gradients as well
        for old_handles in handles_per_flat_param:
            prefixed_param_names: List[str] = []
            flat_params: List[FlatParameter] = []
            for old_handle in old_handles:
                prefixed_param_names.extend(old_handle.flat_param._prefixed_param_names)
                flat_params.append(old_handle.flat_param)
            self._rebuild_full_params(flat_params)
            torch.cuda.current_stream().wait_stream(self._streams["all_gather"])
            with contextlib.ExitStack() as stack:
                for ctx in (old_handle.unflatten_as_params() for old_handle in old_handles):
                    stack.enter_context(ctx)
                orig_params: List[nn.Parameter] = [
                    self._fsdp_wrapped_module.get_parameter(param_name)
                    for param_name in prefixed_param_names
                ]
                new_handle = (
                    self._register_param_handle_from_params(orig_params, self._fsdp_wrapped_module)
                )
                stack.close()
            self.params.append(new_handle.flat_param)
            self._shard_parameters([new_handle])
        for flat_param in self.params:
            self._init_param_attributes(flat_param)
        self._register_flat_params()
        # Re-register the forward hooks since the handle construction changed
        self._register_pre_forward_hooks()
        self._register_post_forward_hooks()

    def _move_module_if_needed(self, module) -> None:
        """
        Moves module appropriately depending on device_id and
        whether module is on CPU. Returns a ``bool`` indicating
        whether the module needs to be moved back to CPU before
        returning to user.
        """
        # Move module to device specified. Note that this is done prior to
        # setting compute_device to ensure that they align.
        if self.device_id is not None:
            param = None
            try:
                # Get the next unflat param
                param_gen = module.parameters()
                while True:
                    param = next(param_gen)
                    if not isinstance(param, FlatParameter):
                        break

                if param.device == torch.device("cpu"):
                    module = module.to(self.device_id)
            except StopIteration:
                # this FSDP instance manages no parameters.
                pass

            # For GPU modules, module device should match device_id.
            if param is not None and param.device != self.device_id:
                raise RuntimeError(
                    f"Module on rank {self.rank} is given device_id argument "
                    f"{self.device_id}, but is on {param.device}. "
                    " Either move module before FSDP init or omit device_id argument."
                )
        else:
            # device_id argument is not specified
            # If module is on CPU, log a warning asking user to use `device_id` for faster
            # GPU init.
            try:
                # Get the next unflat param
                param_gen = module.parameters()
                while True:
                    param = next(param_gen)
                    if not isinstance(param, FlatParameter):
                        break

                if param.device == torch.device("cpu"):
                    warnings.warn(
                        "Module is put on CPU and will thus have flattening and sharding"
                        " run on CPU, which is less efficient than on GPU. We recommend passing in "
                        "`device_id` argument which will enable FSDP to put module on GPU device,"
                        " module must also be on GPU device to work with `sync_module_states=True` flag"
                        " which requires GPU communication."
                    )
            except StopIteration:
                # this FSDP instance manages no parameters
                pass

    def _init_reshard_after_forward(self):
        # TODO (awgu): `reshard_after_forward` is not used for non-recursive
        # wrapping
        if self.sharding_strategy == ShardingStrategy.FULL_SHARD:
            # Free full params and keep shard only after forward
            self.reshard_after_forward = True
        elif self.sharding_strategy == ShardingStrategy.SHARD_GRAD_OP:
            # Keep full params in the GPU memory until backward
            # computation is done
            self.reshard_after_forward = False
        elif self.sharding_strategy == ShardingStrategy.NO_SHARD:
            # self.reshard_after_forward is not used when NO_SHARD
            # is set, just setting it as False here
            self.reshard_after_forward = False
        else:
            raise RuntimeError(
                "sharding_strategy only supports FULL_SHARD, SHARD_GRAD_OP and NO_SHARD right now."
            )

    def _get_ignored_modules(
        self,
        root_module: torch.nn.Module,
        _ignored_modules: Any,
    ) -> Set[torch.nn.Module]:
        """
        Checks that ``_ignored_modules`` (1) is an iterable of
        ``torch.nn.Module`` s without any :class:`FullyShardedDataParallel`
        instances and does not contain the top-level ``module`` itself, and
        then returns them and their children as a :class:`set`, excluding
        nested :class:`FullyShardedDataParallel` instances.

        We include the child modules of modules in ``_ignored_modules`` to be
        more intuitive since ignoring a module should ignore its child modules
        as well, and we exclude :class:`FullyShardedDataParallel` instances
        since ``self`` may be the intended root instance that manages them.
        """
        if _ignored_modules is None:
            return set()
        msg_prefix = "`ignored_modules` should be an iterable of " \
            "`torch.nn.Module`s "
        try:
            ignored_root_modules = set(_ignored_modules)
        except TypeError:
            raise TypeError(msg_prefix + f"but got {type(_ignored_modules)}")
        for module in ignored_root_modules:
            if not isinstance(module, torch.nn.Module):
                raise TypeError(
                    msg_prefix + f"but got an iterable with {type(module)}"
                )
            if isinstance(module, FullyShardedDataParallel):
                raise ValueError(
                    "`ignored_modules` should not include FSDP modules"
                )
        # Include child modules and exclude nested FSDP modules
        ignored_modules = set(
            child for module in ignored_root_modules
            for child in module.modules()
            if not isinstance(child, FullyShardedDataParallel) and
            not isinstance(child, FlattenParamsWrapper)
        )
        if root_module in ignored_modules:
            warnings.warn(
                "Trying to ignore the top-level module passed into the FSDP "
                "constructor itself will result in all parameters being "
                f"ignored and is not supported: {module}"
            )
        for submodule in root_module.modules():
            if isinstance(submodule, FullyShardedDataParallel):
                assert hasattr(submodule, "_ignored_modules")
                ignored_modules.update(submodule._ignored_modules)
        return ignored_modules

    def _get_ignored_params(
        self,
        root_module: torch.nn.Module,
        ignored_modules: Set[torch.nn.Module],
    ) -> Tuple[Set[torch.nn.Parameter], Set[str]]:
        """
        Returns the parameters of the modules in ``ignored_modules``,
        excluding any :class:`FlatParameter` s and their fully prefixed names,
        both as :class:`set` s.

        Args:
            root_module (torch.nn.Module): Top-level module passed into the
                FSDP constructor from which to derive the fully prefixed names.
            ignored_modules (Set[torch.nn.Module]): Modules to ignore.
        """
        ignored_params = set(
            p for m in ignored_modules for p in m.parameters()
            if not isinstance(p, FlatParameter)
        )
        param_to_unflat_param_names = _get_param_to_unflat_param_names(
            root_module, dedup_shared_params=False,
        )
        ignored_param_names = set()
        for param in ignored_params:
            unflat_param_names = param_to_unflat_param_names[param]
            clean_names = []
            for k in unflat_param_names:
                clean_names.append(clean_tensor_name(k))
            ignored_param_names.update(clean_names)
        return ignored_params, ignored_param_names

    def _get_buffer_names(self, root_module: torch.nn.Module) -> Set[str]:
        """
        Returns the fully prefixed names of all buffers in the module hierarchy
        rooted at ``root_module`` as a class:`set`.

        Args:
            root_module (torch.nn.Module): Top-level module passed into the
                FSDP constructor from which to derive the fully prefixed names.
        """
        def module_fn(module, prefix, buffer_names):
            # For FSDP modules, only add the entry when considering the
            # contained `FlattenParamsWrapper` to avoid duplication
            if not isinstance(module, FullyShardedDataParallel):
                for buffer_name, _ in module.named_buffers(recurse=False):
                    prefixed_buffer_name = clean_tensor_name(prefix + buffer_name)
                    buffer_names.add(prefixed_buffer_name)

        def return_fn(buffer_names, *args):
            return buffer_names

        buffer_names: Set[str] = set()
        return _apply_to_modules(
            root_module, module_fn, return_fn, buffer_names,
        )

    @classmethod
    def _check_wrapped(cls, begin_module, check_fn, err_fn):
        for _, mod in begin_module.named_modules():
            if not check_fn(mod):
                raise ValueError(err_fn(mod))

    @property
    def module(self) -> nn.Module:
        """
        Returns the wrapped module (like :class:`DistributedDataParallel`).
        """
        if isinstance(self._fsdp_wrapped_module, FlattenParamsWrapper):
            return self._fsdp_wrapped_module.module
        return self._fsdp_wrapped_module  # non-recursive wrapping

    def check_is_root(self) -> bool:
        self._lazy_init()
        assert self._is_root is not None
        return self._is_root

    @staticmethod
    def fsdp_modules(
        module: nn.Module,
        root_only: bool = False,
    ) -> List["FullyShardedDataParallel"]:
        """
        Returns all nested FSDP instances, possibly including ``module`` itself
        and only including FSDP root modules if ``root_only=True``.

        Args:
            module (torch.nn.Module): Root module, which may or may not be an
                ``FSDP`` module.
            root_only (bool): Whether to return only FSDP root modules.
                (Default: ``False``)

        Returns:
            List[FullyShardedDataParallel]: FSDP modules that are nested in
            the input ``module``.
        """
        return [
            submodule for submodule in module.modules()
            if isinstance(submodule, FullyShardedDataParallel) and
            (not root_only or submodule.check_is_root())
        ]

    def apply(self, fn: Callable[[nn.Module], None]) -> "FullyShardedDataParallel":
        r"""Applies ``fn`` recursively to every submodule (as returned by ``.children()``)
        as well as self. Typical use includes initializing the parameters of a model
        (see also :ref:`nn-init-doc`).

        Compared to ``torch.nn.Module.apply``, this version additionally gathers
        the full parameters before applying ``fn``. It should not be called from
        within another ``summon_full_params`` context.

        Args:
            fn (:class:`Module` -> None): function to be applied to each submodule

        Returns:
            Module: self
        """
        uninitialized = self._is_root is None
        self._assert_state(TrainingState_.IDLE)
        with self._summon_full_params(recurse=False, writeback=True):
            ret = super().apply(fn)

        # Reset lazy init that might be called by _summon_full_params, since
        # it could have set is_root incorrectly for non-root FSDP instances.
        if uninitialized and self._is_root:
            for module in self.fsdp_modules(self):
                module._reset_lazy_init()

        return ret

    # setting two factors 'self.gradient_predivide_factor'
    # and 'self.gradient_postdivide_factor' to avoid underflow and overflow
    def _get_gradient_predivide_factor(self, world_size: int) -> float:
        factor: int = 1
        while world_size % factor == 0 and world_size / factor > factor:
            factor *= 2
        return float(factor)

    def _offload_to_cpu(self, p):
        """
        Offloads parameter to CPU from self.compute_device. If the parameter is
        already on CPU then this is a noop.
        """
        cpu_device = torch.device("cpu")
        if p.device == cpu_device:
            return
        with torch.no_grad():
            p.data = p.to(cpu_device)

    def _mixed_precision_enabled_for_params(self) -> bool:
        """
        Whether user explicitly enabled mixed precision for
        parameters or not.
        """
        return (
            self.mixed_precision is not None
            and self.mixed_precision.param_dtype is not None
        )

    def _mixed_precision_enabled_for_buffers(self) -> bool:
        """
        Whether user explicitly enabled mixed precision for
        buffers or not.
        """
        return (
            self.mixed_precision is not None
            and self.mixed_precision.buffer_dtype is not None
        )

    def _mixed_precision_enabled_for_reduce(self) -> bool:
        """
        Whether user explicitly enabled mixed precision for
        gradient reduction or not.
        """
        return (
            self.mixed_precision is not None
            and self.mixed_precision.reduce_dtype is not None
        )

    def _cast_fp_inputs_to_precision(
        self, dtype: torch.dtype, *args: Any, **kwargs: Any
    ) -> Tuple[Any, Any]:
        """
        Casts floating point tensors in args and kwargs to precision given by dtype.
        requires_grad field is respected.
        """
        def cast_fn(x: torch.Tensor) -> torch.Tensor:
            if not torch.is_floating_point(x):
                return x
            y = x.to(dtype)
            # Explicitly copy over requires_grad context since this is happening
            # within torch.no_grad.
            if x.is_leaf:
                y.requires_grad = x.requires_grad
            return y

        with torch.no_grad():
            return (
                _apply_to_tensors(cast_fn, args),
                _apply_to_tensors(cast_fn, kwargs)
            )

    @torch.no_grad()
    def _cast_param_shards_to_dtype(self):
        """
        Allocates a mixed precision paramter shard and casts parameter shards to
        reduced precision by copying into this mixed precision shard. Note that
        if we are CPU offloading, this also implicitly loads the parameter shard
        back to GPU.
        """
        assert (
            self._mixed_precision_enabled_for_params()
        ), "Expected to only be called when mixed precision for parameters is enabled."
        with torch.cuda.stream(self._streams["mixed_precision_params"]):
            for p in self.params:
                assert p._mp_shard is not None
                _alloc_storage(data=p._mp_shard, size=p._local_shard.size())
                # Cast is done by copy
                p._mp_shard.copy_(
                    # no-op if not CPU offloading, otherwise nonblocking because
                    # p._local_shard is pinned in _init_param_attributes.
                    p._local_shard.to(p._mp_shard.device, non_blocking=True)
                )
                # Point p to the mp shard
                p.data = p._mp_shard
        # Block current stream on this copy work.
        torch.cuda.current_stream().wait_stream(self._streams["mixed_precision_params"])

    @torch.no_grad()
    def _free_mp_shard(self, params: List[FlatParameter]):
        """
        Deallocate storage for parameter's mixed precision shard.
        """
        assert (
            self._mixed_precision_enabled_for_params()
        ), "Expected to only be called when mixed precision for parameters is enabled."
        current_stream = torch.cuda.current_stream()
        for p in params:
            assert p._mp_shard is not None, "`_mp_shard` should be allocated"
            # Shard is allocated in "mixed_precision_stream" and then we block
            # current stream on this stream, so don't free it until work in the
            # current stream is completed.
            p._mp_shard.record_stream(current_stream)
            _free_storage(p._mp_shard)

    def _cast_buffers(
        self,
        device: Optional[torch.device] = None,
        dtype: Optional[Dict[str, torch.dtype]] = None,
        memo: Optional[Set] = None,
        recurse: bool = True,
    ) -> None:
        """Move all buffers to the given *device* and *dtype*.
        If *device* is not given, then it will default to
        ``self.compute_device``, otherwise buffer will be moved to ``device``.
        In the case of nested FSDP instances, we will respect the child instance's
        ``compute_device`` configuration.
        If *dtype* is given, it must be a mapping of buffer name to buffer dtype,
            and this argument is currently only given to restore back to original
            buffer types during checkpoint. If *dtype* is not given, and we are
            in mixed precision training, the buffer will be cast to buffer_dtype,
            otherwise the buffer will not be cast.
        Args:
            device (torch.device, Optional):
                device to cast buffers to (defaults to compute_device)
            dtype: (Dict[str, torch.dtype], Optional):
                Mapping of buffer name to their dtype to cast to.
            memo (Set, Optional):
                set of modules that have already been processed
            recurse (bool, Optional):
                Whether to call _cast_buffers recursively on nested FSDP
                instances (default is True).
        """
        if memo is None:
            memo = set()
        for module in self.modules():
            if module is not self and isinstance(module, FullyShardedDataParallel) and recurse:
                # Allow any child FSDP instances to handle their own buffers.
                module._cast_buffers(device=device, dtype=dtype, memo=memo, recurse=recurse)
            elif module not in memo:
                memo.add(module)
                for name, buf in module.named_buffers(recurse=False):
                    if buf is None:
                        continue
                    buf = buf.to(device=device or self.compute_device)
                    if name not in self._orig_buffer_dtypes:
                        self._orig_buffer_dtypes[name] = buf.dtype
                    # If given, cast buffer to the given dtype. This is used to
                    # suppport mixed precision for buffers
                    # (given by self.mixed_precision.buffer_dtype) and also used
                    # to restore the buffer dtype to the original precision for
                    # state_dict() calls.
                    # Note that non-floating point buffers are not casted.
                    if torch.is_floating_point(buf):
                        # We are restoring the original buffer type in
                        # preparation for checkpoint.
                        if dtype:
                            buf = buf.to(dtype=dtype[name])
                        # Note that we don't pass in self.mixed_precision.buffer_dtype
                        # recursively into _cast_buffers, as we want to respect
                        # mp config for child FSDP instances.
                        elif self._mixed_precision_enabled_for_buffers():
                            buf = buf.to(self.mixed_precision.buffer_dtype)

                    setattr(module, name, buf)

    @torch.no_grad()
    def _shard_parameters(self, handles: List[FlatParamHandle]) -> None:
        """
        At initialization we wrap a module with full parameters and shard the
        parameters in-place. Sharding is implemented by viewing each parameter
        as a 1D Tensor and retaining only a single slice, where the slice size
        is determined by the number of data parallel workers.
        After this initial sharding is complete, the user can initialize a
        ``torch.optim.Optimizer`` in the usual way, i.e.::
        .. code-block:: python
            optim = torch.optim.Adam(sharded_module.parameters(), lr=0.0001)
        The optimizer will see only a single slice of parameters and will thus
        allocate less memory for optimizer state, avoiding redundancy across
        data parallel workers.
        """
        for handle in handles:
            p = handle.flat_param
            assert not p._is_sharded, "Param should have not been sharded yet."
            assert (
                p.is_floating_point()
            ), "Autograd does not support operations for integer type."

            # Sharding is done only when world_size is larger than 1 and
            # sharding_strategy!=NO_SHARD.
            p._is_sharded = (  # type: ignore[attr-defined]
                self.world_size > 1
                and self.sharding_strategy != ShardingStrategy.NO_SHARD
            )

            if not p._is_sharded:  # type: ignore[attr-defined]
                continue

            # Save the original storage and free it later on.
            # Since we're modifying the tensor's storage directly,
            # make sure the tensor is the sole occupant of the storage.
            assert (
                p.storage_offset() == 0
            ), "The tensor is not the sole occupant of the storage."
            orig_storage = p.storage()

            # Replace p with the relevant shard.
            local_shard, numel_padded = FlatParamHandle._get_shard(p, self.rank, self.world_size)
            p.set_(local_shard)  # type: ignore[call-overload]
            handle.init_shard_metadata(local_shard.numel(), numel_padded, self.rank)

            # Free storage that contains the original full data.
            if orig_storage.size() > 0:
                orig_storage.resize_(0)  # type: ignore[attr-defined]

    def __getattr__(self, name: str) -> Any:
        """Forward missing attributes to wrapped module."""
        try:
            return super().__getattr__(name)  # defer to nn.Module's logic
        except AttributeError:
            return getattr(self._fsdp_wrapped_module, name)

    def __getitem__(self, key: int) -> Any:
        """Forward indexing calls in case the module is a nn.Sequential."""
        return self._fsdp_wrapped_module.__getitem__(key)  # type: ignore[operator]

    def _reset_lazy_init(self) -> None:
        """
        Reset instance so :func:`_lazy_init` will run on the next forward.
        """
        self._is_root: Optional[bool] = None
        self._streams: Dict[str, torch.cuda.Stream] = {}
        self._fsdp_graph_order: List[nn.Module] = []
        self._my_fsdp_idx_in_graph: Optional[int] = None
        self._pre_backward_hook_full_params_prefetched: bool = False
        self._forward_full_params_prefetched: bool = False

        for p in self.params:
            if hasattr(p, "_local_shard"):
                # reset attributes that are added in _init_param_attributes, as
                # part of _lazy_init
                del p._local_shard  # type: ignore[attr-defined]
        # set 'self.reshard_after_forward' flag based on self.sharding_strategy
        self._init_reshard_after_forward()

    def _lazy_init(self) -> None:
        """
        Performs initialization lazily, typically right before the first
        forward pass. The laziness is needed to ensure that the parameter
        device/dtype and the FSDP hierarchy have finalized.

        This method's actual logic only runs on the root FSDP instance, which
        performs initialization for all non-root FSDP instances to avoid
        partial initialization.
        """
        if self._is_root is not None:
            return  # no-op: already initialized
        # The following logic is only run on the root FSDP instance
        self._is_root = True
        self._assert_state(TrainingState_.IDLE)
        self._init_streams()
        self._cast_buffers(recurse=True)
        for param in self.params:
            self._init_param_attributes(param)
        # Do not reshard the root's parameters at the end of the forward pass
        # with the intention that they are immediately used in the backward
        # pass gradient computation (though this may not be true)
        self.reshard_after_forward = False
        self._exec_order_data.init(self)
        # Initialize non-root FSDP instances and share attributes from the root
        # to non-root instances (e.g. streams for overlapping)
        for fsdp_module in self.fsdp_modules(self):
            if fsdp_module is not self:
                # Relax the assert for non-root FSDP instances in case the
                # nested initialized module is wrapped again in FSDP later (e.g.
                # after training to run inference)
                assert fsdp_module._is_root is None or not fsdp_module._is_root, (
                    "Non-root FSDP instance's `_is_root` should not have been "
                    "set yet or should have been set to `False`"
                )
                fsdp_module._is_root = False
                fsdp_module._streams = self._streams
                fsdp_module._fsdp_graph_order = self._fsdp_graph_order
                fsdp_module._exec_order_data = self._exec_order_data
                for param in fsdp_module.params:
                    fsdp_module._init_param_attributes(param)

    @torch.no_grad()
    def _init_param_attributes(self, p: Parameter) -> None:
        """
        We manage several attributes on each Parameter instance. The first is
        set by :func:`_shard_parameters`:
            ``_is_sharded``: ``True`` if the Parameter is sharded or ``False``
                if the Parameter is intentionally not sharded (in which case we
                will all-reduce grads for this param). Currently the way
                `_is_sharded = False` is if world_size = 1 or sharding strategy
                is NO_SHARD.
        A few attributes are set here:
            ``_local_shard``: a single shard of the parameter. This is needed to
                recover the shard after rebuilding full parameter in forward
                and backward.
            ``_full_param_padded``: the full weight (padded to be evenly
                divisible by ``world_size``), used for computation in the
                forward and backward pass. It is initialized with the
                appropriate size and then has its storage freed. This will be
                resized in place and only materialized (via all-gather) as needed.
        Another attribute is set by :func:`_register_post_backward_hooks`:
            ``_shard_bwd_hook``: it holds the parameter's AccumulateGrad object
                and the registered post hook handle.
        """
        p_assert(
            hasattr(p, "_is_sharded"),
            "Parameters should have been sharded during construction."
        )
        # If _local_shard has been set in the first lazy init and
        # current parameter is pointed to _local_shard, no need to
        # set the _local_shard again.
        if hasattr(p, "_local_shard"):
            # If CPU offloading, p._local_shard should have been placed on CPU
            # during its first lazy construction.
            if self.cpu_offload.offload_params:
                local_shard_device = p._local_shard.device  # type: ignore[attr-defined]
                p_assert(
                    local_shard_device == torch.device("cpu"),
                    f"Expected `p._local_shard` to be on CPU, not {local_shard_device}"
                )
            return

        # A single shard of the parameters. Also makes p._local_shard to be on
        # CPU if we are CPU offloading, since p.data would be on CPU during
        # init.
        if self.cpu_offload.offload_params:
            assert p.device == torch.device("cpu"), (
                "Expected param to be on CPU when cpu_offloading is enabled. "
                "If CPU offloading is enabled correctly, you may be "
                "accidentally moving the model to CUDA after FSDP initialization."
            )
        p._local_shard = p.data  # type: ignore[attr-defined]
        # If CPU offloading, pin the memory to enable faster CPU -> GPU device
        # transfer.
        if self.cpu_offload.offload_params:
            assert p._local_shard.device == torch.device("cpu")  # type: ignore[attr-defined]
            p._local_shard.pin_memory()  # type: ignore[attr-defined]
            # When offloading parameters, also move the grad shard to CPU during
            # backward pass. In this case, it's important to pre-allocate the
            # CPU grad shard in pinned memory so that we can do a non-blocking
            # transfer.
            p._cpu_grad = torch.zeros_like(  # type: ignore[attr-defined]
                p, device=torch.device("cpu")
            ).pin_memory()

        # If mixed_precision, maintain reduced precision param shard on
        # compute_device for computation in fwd/bwd. We resize storage to 0 here
        # and rematerialize before building the full param when needed. After
        # fwd/bwd, it is freed and we only hold on to the full precision shard.
        # As a result, this reduced precision shard is not allocated if we are
        # not in the forward/backward pass.
        if (
            self._mixed_precision_enabled_for_params()
        ):
            p._mp_shard = torch.zeros_like(
                p._local_shard,
                device=self.compute_device,
                dtype=self.mixed_precision.param_dtype
            )
            _free_storage(p._mp_shard)

        # We also maintain a full-sized parameter of type self.compute_dtype.
        # We resize the storage to size 0 at init (here) and only materialize
        # as needed. The storage may contain padding elements so that it is
        # evenly divisible by world_size, although these padding elements will
        # be removed before the relevant computation.
        if p._is_sharded:  # type: ignore[attr-defined]
            # We set p._full_param_padded's dtype to the desired parameter dtype
            # in the case of mixed precision. This is so that when we all_gather
            # into full_param_padded it can occur without issues and result in
            # full_param_padded having the expected param_dtype.
            full_param_dtype = (
                p.dtype if not self._mixed_precision_enabled_for_params()
                else self.mixed_precision.param_dtype
            )
            p._full_param_padded = torch.zeros(  # type: ignore[attr-defined]
                p.numel() * self.world_size,
                device=self.compute_device,
                dtype=full_param_dtype,
            )
            _free_storage(p._full_param_padded)  # type: ignore[attr-defined]

    def _init_streams(self) -> None:
        """Initializes CUDA streams for overlapping data transfer and
        computation. This should only be called on the root FSDP instance."""
        assert self._is_root
        if torch.cuda.is_available():
            # Stream for all-gathering parameters.
            self._streams["all_gather"] = torch.cuda.Stream()
            # Stream for overlapping grad reduction with the backward pass.
            self._streams["post_backward"] = torch.cuda.Stream()
            # Stream to move main params to self.mixed_precision.param_dtype
            # for forward pass.
            if self._mixed_precision_enabled_for_params():
                self._streams["mixed_precision_params"] = torch.cuda.Stream()

    def _wait_for_previous_optim_step(self) -> None:
        """
        The root :class:`FullyShardedDataParallel` instance needs to
        synchronize with the default stream to ensure that the previous
        optimizer step is done.
        """
        if not torch.cuda.is_available() or not self._is_root:
            return
        if self._mixed_precision_enabled_for_params():
            self._streams["mixed_precision_params"].wait_stream(
                torch.cuda.current_stream()
            )
        self._streams["all_gather"].wait_stream(torch.cuda.current_stream())

    def _need_prefetch_full_params(self, state: TrainingState_) -> bool:
        allowed_states = (
            TrainingState_.FORWARD, TrainingState_.BACKWARD_PRE, TrainingState_.BACKWARD_POST
        )
        assert state in allowed_states, f"state needs to be in the set of {allowed_states}"
        valid_fsdp_graph_and_index = (
            self._fsdp_graph_order is not None
            and self._my_fsdp_idx_in_graph is not None
        )
        if state == TrainingState_.FORWARD:
            return (
                self.forward_prefetch
                and valid_fsdp_graph_and_index
                and self._my_fsdp_idx_in_graph < len(self._fsdp_graph_order) - 1
                and self._fsdp_graph_order[self._my_fsdp_idx_in_graph + 1].training_state
                != TrainingState_.FORWARD
            )
        elif state == TrainingState_.BACKWARD_PRE:
            return (
                self.backward_prefetch == BackwardPrefetch.BACKWARD_PRE
                and valid_fsdp_graph_and_index
                and self._my_fsdp_idx_in_graph > 0
                and self._fsdp_graph_order[self._my_fsdp_idx_in_graph - 1].training_state
                != TrainingState_.BACKWARD_POST
            )
        else:
            return (
                self.backward_prefetch == BackwardPrefetch.BACKWARD_POST
                and valid_fsdp_graph_and_index
                and self._my_fsdp_idx_in_graph > 0
                and self._fsdp_graph_order[self._my_fsdp_idx_in_graph - 1].training_state
                != TrainingState_.BACKWARD_POST
                and self._fsdp_graph_order[
                    self._my_fsdp_idx_in_graph - 1
                ]._need_rebuild_full_params
            )

    @staticmethod
    @contextlib.contextmanager
    def state_dict_type(
        module: nn.Module,
        state_dict_type: StateDictType,
        state_dict_config: Optional[StateDictConfig] = None,
    ) -> Generator:
        """
        A context manager to set the ``state_dict_type`` of all the descendant
        FSDP modules of the target module. The target module does not have to
        be a FSDP module. If the target module is a FSDP module, its
        ``state_dict_type`` will also be changed.

        .. note:: This API should be called for only the top-level (root)
            module.

        .. note:: This API enables users to transparently use the conventional
            ``state_dict`` API to take model checkpoints in cases where the
            root FSDP module is wrapped by another ``nn.Module``. For example,
            the following will ensure ``state_dict``  is called on all non-FSDP
            instances, while dispatching into `local_state_dict` implementation
            for FSDP:

        Example::

        >>> model = DDP(FSDP(...))
        >>> with FSDP.state_dict_type(model, StateDictType.LOCAL_STATE_DICT):
        >>>     checkpoint = model.state_dict()

        Args:
            module (torch.nn.Module): Root module.
            state_dict_type (StateDictType): the desired ``state_dict_type`` to set.
        """
        prev_state_dict_type = None
        prev_state_dict_config = None
        # Use default config a state_dict config is not set.
        if state_dict_config is None:
            state_dict_config = _state_dict_type_to_config[state_dict_type]()
        for submodule in FullyShardedDataParallel.fsdp_modules(module):
            if prev_state_dict_type is None:
                prev_state_dict_type = submodule._state_dict_type
            if prev_state_dict_config is None:
                prev_state_dict_config = submodule._state_dict_config
            if prev_state_dict_type != submodule._state_dict_type:
                raise RuntimeError("All FSDP module should the same state_dict_type.")
            if type(prev_state_dict_config) != type(submodule._state_dict_config):
                raise RuntimeError(
                    "All FSDP modules should have the same type of state_dict_config."
                )

            expected_state_dict_config_type = _state_dict_type_to_config[state_dict_type]
            if expected_state_dict_config_type != type(state_dict_config):
                raise RuntimeError(
                    f"Expected state_dict_config of type {expected_state_dict_config_type} but got {type(state_dict_config)}"
                )
            submodule._state_dict_type = state_dict_type
            submodule._state_dict_config = state_dict_config
        try:
            yield
        finally:
            assert prev_state_dict_type is not None  # Avoid mypy warning
            assert prev_state_dict_config is not None  # Avoid mypy warning
            for submodule in FullyShardedDataParallel.fsdp_modules(module):
                submodule._state_dict_type = prev_state_dict_type
                submodule._state_dict_config = prev_state_dict_config

    def _full_post_state_dict_hook(
        self,
        state_dict: Dict[str, Any],
        prefix: str,
    ) -> Dict[str, Any]:
        """
        Hook that runs after model.state_dict() is called before returning result to
        user. For FSDP, we may have to clone the tensors in state_dict as params go
        back to sharded version after _summon_full_params ends, and also remove
        "_fsdp_wrapped_module" prefix.
        """
        self._assert_state([TrainingState_.SUMMON_FULL_PARAMS])
        # state_dict is empty for nonzero ranks if `rank0_only` was enabled.
        if not state_dict:
            return state_dict

        offload_to_cpu = self._state_dict_config.offload_to_cpu
        cpu_device = torch.device("cpu")
        for key in state_dict:
            clean_key = clean_tensor_name(key)
            clean_prefix = clean_tensor_name(prefix)
            # Strip prefix out of key if needed as buffer names and param names
            # do not have prefix considered as they are not computed in `state_dict`
            # call.
            if clean_key.startswith(clean_prefix):
                clean_key = clean_key[len(clean_prefix):]
            # Do not need to clone buffers since they are not sharded
            if clean_key in self._buffer_names:
                # Offload the buffer to CPU if needed -- we do not do this in
                # `_summon_full_params()` since without care, that would free
                # the original buffer's GPU memory and require reallocating
                # that memory later; this only affects the state dict's buffer
                # variable and leaves the original buffer's GPU memory intact
                if offload_to_cpu and state_dict[key].device != cpu_device:
                    state_dict[key] = state_dict[key].to(cpu_device)
                continue
            # Clone non-ignored parameters before exiting the
            # `_summon_full_params()` context
            if clean_key not in self._ignored_param_names and \
                    not getattr(state_dict[key], "_has_been_cloned", False):
                try:
                    state_dict[key] = state_dict[key].clone().detach()
                    state_dict[key]._has_been_cloned = True  # type: ignore[attr-defined]
                except BaseException as e:
                    warnings.warn(
                        f"Failed to clone() tensor with name {key}. This may mean "
                        "that this state_dict entry could point to invalid memory "
                        "regions after returning from state_dict() call if this "
                        "parameter is managed by FSDP. Please check clone "
                        f"implementation of {key}. Error: {str(e)}"
                    )

        _replace_by_prefix(state_dict, prefix + f"{FSDP_WRAPPED_MODULE}.", prefix)
        return state_dict

    def _local_post_state_dict_hook(
        self,
        state_dict: Dict[str, Any],
        prefix: str,
    ) -> Dict[str, Any]:
        """
        This hook create a ShardedTensor from the local flat_param and replace
        the state_dict[f"{prefix}{FLAT_PARAM}] with the ShardedTensor. No copy
        will happen. The underlying storage is the same.
        """
        _replace_by_prefix(state_dict, f"{prefix}{FSDP_WRAPPED_MODULE}.", prefix)
        if not self._fsdp_wrapped_module.has_params:
            return state_dict

        # state_dict[f"{prefix}{FLAT_PARAM}"] exists and has the same tensor
        # value as the flat_param but it is a pure Tensor because
        # nn.Module.state_dict() will detach the parameter. Therefore, we need
        # to get flat_param from the FlattenParamsWrapper to get the metadata.
        flat_param = getattr(self._fsdp_wrapped_module, FLAT_PARAM, None)
        # Construct a ShardedTensor from the flat_param.
        full_numel = flat_param._unsharded_size.numel()
        shard_offset = flat_param.numel() * self.rank
        valid_data_size = flat_param.numel() - flat_param._shard_numel_padded
        if valid_data_size > 0 and flat_param._shard_numel_padded > 0:
            flat_param = flat_param.narrow(0, 0, valid_data_size)
        local_shards = [
            Shard.from_tensor_and_offsets(flat_param, [shard_offset], self.rank)
        ]
        state_dict[f"{prefix}{FLAT_PARAM}"] = init_from_local_shards(
            local_shards, full_numel, process_group=self.process_group
        )  # type: ignore[assignment]

        return state_dict

    @torch.no_grad()
    def _sharded_post_state_dict_hook(
        self,
        state_dict: Dict[str, Any],
        prefix: str,
    ) -> Dict[str, Any]:
        """
        The hook replaces the unflattened, unsharded parameter in the state_dict
        with a unflattened, sharded parameter (a ShardedTensor).
        """
        _replace_by_prefix(state_dict, f"{prefix}{FSDP_WRAPPED_MODULE}.", prefix)
        if not self._fsdp_wrapped_module.has_params:
            return state_dict

        for (param_name, _, module_name) in self._fsdp_wrapped_module.handle.flat_param._param_infos:
            module_name = module_name.replace(f"{FPW_MODULE}.", "")
            module_name = module_name.replace(f"{FPW_MODULE}", "")
            if module_name:
                module_name = f"{module_name}."
            fqn = f"{prefix}{module_name}{param_name}"

            # Create a ShardedTensor for the unflattened, non-sharded parameter.
            param = state_dict[fqn]
            local_shard = param.chunk(self.world_size)[self.rank].clone()
            offsets = [0 for _ in param.size()]
            offsets[0] = math.ceil(param.size()[0] / self.world_size) * self.rank
            local_shards = [
                Shard.from_tensor_and_offsets(local_shard, offsets, self.rank)
            ]
            state_dict[fqn] = init_from_local_shards(
                local_shards, param.size(), process_group=self.process_group
            )  # type: ignore[assignment]
        return state_dict

    @staticmethod
    def _post_state_dict_hook(
        module: nn.Module,
        state_dict: Dict[str, Any],
        prefix: str,
        *args: Any,
    ) -> Dict[str, Any]:
        """
        _post_state_dict_hook() is called after the state_dict() of this
        FSDP module is executed. ``self._state_dict_type`` is used to decide
        what postprocessing will be done.
        """
        self = cast(FullyShardedDataParallel, module)
        processed_state_dict = self._post_state_dict_hook_fn[self._state_dict_type](state_dict, prefix)
        # Restore buffers, which currently are in their full precision type,
        # back to their mixed precision type. This is because buffers are cast
        # during lazy_init() and stay at their mixed precision type before/after
        # forward/backward. As a result state_dict() should maintain this.
        if (
            self._is_root
            and self._mixed_precision_enabled_for_buffers()
        ):
            self._cast_buffers(recurse=True)
        return processed_state_dict

    def state_dict(self, *args, **kwargs):
        """
        This is the entry point of all three FSDP ``state_dict`` APIs: full,
        local, and sharded. For the full state dict
        (``StateDictType.FULL_STATE_DICT``), FSDP attempts to unshard the model
        on all ranks, which may result in an OOM error if the full model cannot
        fit on a single GPU. In that case, users may pass in a
        :class:`FullStateDictConfig` to only save the checkpoint on rank 0 and/
        or to offload it to CPU memory layer by layer, enabling much larger
        checkpoints. If the full model cannot fit in CPU memory, then users may
        instead take a local state dict (``StateDictType.LOCAL_STATE_DICT``)
        that only saves the local shard of the model. The sharded state dict
        (``StateDictType.SHARDED_STATE_DICT``) saves the model parameters as
        ``ShardedTensor`` s. The ``state_dict`` type can be configured using
        the :meth:`state_dict_type` context manager.

        Example::

        >>> import torch
        >>> from torch.distributed.fsdp import FullyShardedDataParallel as FSDP
        >>> from torch.distributed.fsdp import StateDictType
        >>> torch.cuda.set_device(device_id)
        >>> my_module = nn.Linear(...)
        >>> sharded_module = FSDP(my_module)
        >>> full_state_dict_config = FullStateDictConfig(offload_to_cpu=True, rank0_only=True)
        >>> with FSDP.state_dict_type(sharded_module, StateDictType.FULL_STATE_DICT, full_state_dict_config):
        >>>     full_dict = sharded_module.state_dict()
        >>> full_dict.keys()
        >>> odict_keys(['weight', 'bias'])
        >>> # using local state dict
        >>> with FSDP.state_dict_type(sharded_module, StateDictType.LOCAL_STATE_DICT):
        >>>     local_dict = sharded_module.state_dict()
        >>> local_dict.keys()
        >>> odict_keys(['flat_param', 'inner.flat_param'])

        .. warning:: This needs to be called on all ranks, since synchronization
            primitives may be used.
        """
        # TODO (rohan-varma): separate these out once a state_dict pre-hook
        # is available.
        if torch.cuda.is_available():
            torch.cuda.synchronize()
        self._lazy_init()
        if self._state_dict_type == StateDictType.FULL_STATE_DICT:
            # Get config args
            full_state_dict_config = (
                self._state_dict_config if self._state_dict_config is not None
                else FullStateDictConfig()
            )
            rank0_only = full_state_dict_config.rank0_only
            offload_to_cpu = full_state_dict_config.offload_to_cpu
            summon_ctx = (
                self._summon_full_params(
                    recurse=False, writeback=False, offload_to_cpu=offload_to_cpu, rank0_only=rank0_only
                )
                if self.training_state != TrainingState_.SUMMON_FULL_PARAMS else
                contextlib.suppress()
            )
            with summon_ctx:
                # Since buffers are not sharded and stay casted, restore them to their
                # original user module specified types for checkpoint. We take care to
                # recast in post_state_dict_hook for consistency with the fact that
                # buffers stay casted after forward/backward. We must have the
                # call here instead of above because _summon_full_params itself
                # calls _lazy_init() which would cast the buffers.
                if (
                    self._is_root
                    and self._mixed_precision_enabled_for_buffers()
                ):
                    self._cast_buffers(
                        dtype=self._orig_buffer_dtypes, recurse=False
                    )
                state_dict = super().state_dict(*args, **kwargs)

            # TODO: support offload to CPU in post state dict hook.
            if not rank0_only or self.rank == 0:
                return state_dict
            else:
                return {}

        elif self._state_dict_type == StateDictType.LOCAL_STATE_DICT:
            if (
                self._fsdp_wrapped_module.flat_param is not None and
                not self._fsdp_wrapped_module.flat_param._is_sharded
            ):
                raise RuntimeError(
                    "local_state_dict can only be called "
                    "when parameters are flatten and sharded."
                )
            return super().state_dict(*args, **kwargs)
        elif self._state_dict_type == StateDictType.SHARDED_STATE_DICT:
            summon_ctx = (
                self._summon_full_params(recurse=False, writeback=False)
                if self.training_state != TrainingState_.SUMMON_FULL_PARAMS else
                contextlib.suppress()
            )
            with summon_ctx:
                return super().state_dict(*args, **kwargs)
        else:
            raise ValueError(f"Unknown StateDictType {self._state_dict_type}.")

    def _local_state_dict(self, *args: Any, **kwargs: Any) -> Any:
        """
        Returns the local state of the module. Parameters are flattened and
        sharded, so the resulting state_dict can only be loaded after the module
        has been wrapped with FSDP.
        """
        with self.state_dict_type(self, StateDictType.LOCAL_STATE_DICT):
            return self.state_dict(*args, **kwargs)

    def _full_post_load_state_dict_hook(self, *args, **kwargs) -> None:
        # We should exit summon_full_params context.
        self._assert_state([TrainingState_.SUMMON_FULL_PARAMS])
        assert getattr(self, '_full_param_ctx', None) is not None
        self._full_param_ctx.__exit__(None, None, None)
        self._full_param_ctx = None

    def _sharded_state_dict(self, *args: Any, **kwargs: Any) -> Any:
        """
        Returns the sharded states of the module. Parameters are unflattened and
        sharded, so the resulting state_dict can be used with any parallelism
        (e.g., DPP, model parallelism, and single trainer) after a valid
        resharding.
        """
        with self.set_state_dict_type(StateDictType.SHARDED_STATE_DICT):
            return self.state_dict(self, *args, **kwargs)

    def _full_pre_load_state_dict_hook(
        self,
        state_dict: Dict[str, Any],
        prefix: str,
    ) -> None:
        # We do not expect to be calling pre-hooks twice without post-hook
        # call in between.
        assert getattr(self, '_full_param_ctx', None) is None
        # Note that it needs writeback=True to persist.
        self._full_param_ctx = self._summon_full_params(
            recurse=False, writeback=True
        )
        self._full_param_ctx.__enter__()
        _replace_by_prefix(state_dict, prefix, prefix + f"{FSDP_WRAPPED_MODULE}.")

    def _local_post_load_state_dict_hook(self, *args, **kwargs) -> None:
        pass

    def _local_pre_load_state_dict_hook(
        self,
        state_dict: Dict[str, Any],
        prefix: str,
    ) -> None:
        """
        This hook finds the local flat_param for this FSDP module from the
        state_dict. The flat_param should be a ShardedTensor. This hook converts
        the ShardedTensor to a tensor. No copy happen unless padding is required.
        """
        _replace_by_prefix(state_dict, prefix, f"{prefix}{FSDP_WRAPPED_MODULE}.")
        fqn = f"{prefix}{FSDP_WRAPPED_MODULE}.{FLAT_PARAM}"
        if fqn not in state_dict:
            assert getattr(self._fsdp_wrapped_module, FLAT_PARAM, None) is None, (
                "No flat parameter in state_dict but self._fsdp_wrapped_module.flat_param is not None"
            )
            return
        load_tensor = state_dict[fqn]
        assert isinstance(
            load_tensor, ShardedTensor
        ), "Tensors in local_state_dict should be ShardedTensor."

        # Convert the ShardedTensor to a Tensor.
        shards = load_tensor.local_shards()
        assert len(shards), "load_local_state_dict assume one shard per ShardedTensor."
        load_tensor = cast(torch.Tensor, shards[0].tensor)

        # Get the metada of the flat_param to decide whether to pad the loaded
        # tensor.
        flat_param = self._fsdp_wrapped_module.flat_param
        assert flat_param is not None
        if flat_param._shard_numel_padded not in (0, flat_param.numel()):
            assert load_tensor.numel() < flat_param.numel(), (
                f"Local shard size = {flat_param.numel()} and the tensor in "
                f"the state_dict is {load_tensor.numel()}."
            )
            load_tensor = F.pad(load_tensor, [0, flat_param._shard_numel_padded])
        state_dict[fqn] = load_tensor

    def _sharded_post_load_state_dict_hook(self, *args, **kwargs) -> None:
        pass

    def _sharded_pre_load_state_dict_hook(
        self,
        state_dict: Dict[str, Any],
        prefix: str,
    ) -> None:
        """
        The hook combines the unflattened, sharded parameters (ShardedTensor) to
        a new FlatParameter and shards the new FlatParameter to the local chunk.
        """
        _replace_by_prefix(state_dict, prefix, prefix + f"{FSDP_WRAPPED_MODULE}.")
        if not self._fsdp_wrapped_module.has_params:
            return

        if not self._fsdp_wrapped_module.flat_param._is_sharded:
            raise RuntimeError(
                "load_sharded_state_dict can only be called when parameters "
                "are flatten and sharded."
            )

        nonsharded_tensors = []
        # TODO: Reduce the communication by using only one _all_gather_base to
        # gather all the parameters in this layer. This can be achieved by
        # concatenated all the local shards and then append the padding.
        # https://github.com/pytorch/pytorch/issues/77461
        for (param_name, _, module_name) in self._fsdp_wrapped_module.handle.flat_param._param_infos:
            module_name = module_name.replace(f"{FPW_MODULE}.", "")
            module_name = module_name.replace(f"{FPW_MODULE}", "")
            if module_name:
                module_name = f"{module_name}."
            fqn = f"{prefix}{FSDP_WRAPPED_MODULE}.{module_name}{param_name}"
            param = state_dict.pop(fqn)

            # All-gather the param (ShardedTensor)
            shards = param.local_shards()
            local_tensor = cast(torch.Tensor, shards[0].tensor).flatten()
            dim_0_size = param.size()[0]
            param_numel = param.size().numel()
            chunk_size = (
                math.ceil(dim_0_size / self.world_size) * param_numel // dim_0_size
            )
            num_padding = chunk_size - local_tensor.numel()
            if num_padding > 0:
                local_tensor = F.pad(local_tensor, [0, num_padding])
            tensor = torch.empty(
                chunk_size * self.world_size, dtype=local_tensor.dtype
            ).cuda()
            dist._all_gather_base(tensor, local_tensor, group=self.process_group)
            tensor = tensor.narrow(0, 0, param_numel).reshape(param.size())
            nonsharded_tensors.append(tensor)

        # Create a new flat_param from the loaded, non-sharded tensors.
        flat_param = self._fsdp_wrapped_module.flat_param
        loaded_flat_param = FlatParamHandle.flatten_params(nonsharded_tensors, requires_grad=False)

        # Get the chunk from the loaded flat_param for the local rank.
        loaded_flat_param, num_to_pad = FlatParamHandle._get_shard(
            loaded_flat_param, self.rank, self.world_size,
        )
        assert flat_param.numel() == loaded_flat_param.numel(), (
            f"The loaded local chunk has different numel({flat_param.numel()}) "
            f"from the local chunk {flat_param.numel()}."
        )
        assert flat_param._shard_numel_padded == num_to_pad, (
            f"The loaded local chunk has different padding({num_to_pad}) "
            f"from the local chunk {flat_param._shard_numel_padded}."
        )
        state_dict[f"{prefix}_fsdp_wrapped_module.flat_param"] = loaded_flat_param

    @staticmethod
    def _pre_load_state_dict_hook(
        module: nn.Module,
        state_dict: Dict[str, Any],
        prefix: str,
        *args: Any,
    ) -> None:
        """
        ``_pre_state_dict_hook` is called before ``self._load_from_state_dict()``
        is called. ``self._state_dict_type`` is used to decide what preprocessing
        will be done.
        """
        # Code that is common for all state_dict impls
        self = cast(FullyShardedDataParallel, module)
        if torch.cuda.is_available():
            torch.cuda.synchronize()
        # Dispatch into state_dict specific implementation of pre-hook.
        self._pre_load_state_dict_hook_fn[self._state_dict_type](state_dict, prefix)

    @staticmethod
    def _post_load_state_dict_hook(module: nn.Module, *args: Any) -> None:
        # Code that is common for all state_dict impls
        self = cast(FullyShardedDataParallel, module)
        # Dispatch into state_dict type specific implementation of post-hook for
        # loading state_dict.
        self._post_load_state_dict_hook_fn[self._state_dict_type]()

    def load_state_dict(
        self,
        state_dict: Mapping[str, Any],
        *args,
    ) -> NamedTuple:
        """
        The entry point of all three FSDP ``load_state_dict`` APIs. By default,
        calling ``load_state_dict`` on an FSDP module will result in FSDP
        attempting to load a "full" state_dict, i.e. a state_dict consisting of
        full, unsharded, unflattened original module parameters. This requires
        FSDP to load the full parameter context on each rank which could result
        in GPU OOM. As a result, :func:`state_dict_type` API is available to
        configure between ``load_state_dict`` implementations. User can thus use
        ``with self.state_dict_type(self, StateDictType.LOCAL_STATE_DICT)`` context
        manager to load a local state dict checkpoint that will restore only
        local shards of the module. Currently, the only supported
        implementations are ``StateDictType.LOCAL_STATE_DICT`` and
        ``StateDictType.FULL_STATE_DICT`` (default). Please see :func:`state_dict`
        for documentation around creating an FSDP checkpoint.

        Example::

        >>> import torch
        >>> from torch.distributed.fsdp import FullyShardedDataParallel as FSDP
        >>> from torch.distributed.fsdp import StateDictType
        >>> torch.cuda.set_device(device_id)
        >>> my_module = nn.Linear(...)
        >>> sharded_module = FSDP(my_module)
        >>> checkpoint = torch.load(PATH)
        >>> full_state_dict = checkpoint['full_state_dict']
        >>> with FSDP.state_dict_type(sharded_module, StateDictType.FULL_STATE_DICT):
        >>>     sharded_module.load_state_dict(full_state_dict)
        >>> full_dict.keys()
        >>> odict_keys(['weight', 'bias'])
        >>> # using local state dict
        >>> local_state_dict = checkpoint['local_state_dict']
        >>> with FSDP.state_dict_type(sharded_module, StateDictType.LOCAL_STATE_DICT):
        >>>     sharded_module.load_state_dict(local_state_dict)
        >>> local_dict.keys()
        >>> odict_keys(['flat_param', 'inner.flat_param'])

        .. warning:: This needs to be called on all ranks, since synchronization
            primitives may be used.
        """
        return super().load_state_dict(state_dict, *args)

    def _load_local_state_dict(
        self,
        state_dict: Mapping[str, Any],
        *args,
    ) -> NamedTuple:
        """
        Load states from a flattened, sharded state dictionary.
        """
        with self.state_dict_type(self, StateDictType.LOCAL_STATE_DICT):
            return self.load_state_dict(state_dict, *args)

    def _load_sharded_state_dict(
        self,
        state_dict: Union[Dict[str, torch.Tensor], "OrderedDict[str, torch.Tensor]"],
        strict: bool = True,
    ) -> NamedTuple:
        """
        Load states from a unflattened, sharded state dictionary.
        """
        with self.set_state_dict_type(StateDictType.SHARDED_STATE_DICT):
            return self.load_state_dict(state_dict, strict)

    def _reshard(
        self,
        params: List[FlatParameter],
        free_full_params: bool,
        free_mp_shard: bool,
    ) -> None:
        """
        Reshards unsharded flattened parameters.

        Args:
            handles (List[FlatParamHandle]): Handles giving the flattened
                parameters to reshard.
            free_full_params (bool): Whether to free the unsharded flattened
                parameter.
            free_mp_shard (bool): Whether to free the reduced-precision sharded
                flattened parameter.
        """
        if not params:
            return
        if free_full_params:
            self._free_full_params(params)
        if free_mp_shard:
            self._free_mp_shard(params)
        self._use_param_local_shard(params)

    def _pre_forward_reshard(self, handles: List[FlatParamHandle]):
        """
        TODO (awgu) (linjianma): This is a naive resharding policy and should
        probably be replaced with something more intelligent that factors in
        the execution order parameter sequence.

<<<<<<< HEAD
        TODO (linjianma): for now ``params_to_reshard`` is incorrect. Before
        the forward pass of a given module it could reshard its parent module's
        parameters, even when those parameters will be used later in the
        forward pass.

=======
>>>>>>> 0edc3d36
        Args:
            handles (List[FlatParamHandle]): :class:`FlatParamHandle` s that
                manage :class:`FlatParameter` s that have at least some part of
                the module's parameters.
        """
        params_to_reshard: List[FlatParameter] = []
        for handle in self._handles:
            is_unsharded = handle.flat_param.size() == handle.flat_param._unsharded_size
            if handle not in handles and is_unsharded:
                params_to_reshard.append(handle.flat_param)
        self._reshard(
            params_to_reshard,
            free_full_params=True,
            free_mp_shard=self._mixed_precision_enabled_for_params(),
        )

    def _pre_forward(
        self,
        handles: List[FlatParamHandle],
        reshard_fn: Optional[Callable],
        module: nn.Module,
        input: Any,
    ):
        """
        Runs the pre-forward logic. This includes an opportunity to reshard
        currently unsharded parameters such as those from previous forwards,
        unsharding the parameters for the current forward, and registering
        post-backward hooks on these current parameters.

        For the non-recursive wrapping path, the original parameters are
        unflattened here in the pre-forward, while in the recursive wrapping
        path, the original parameters are unflattened in the beginning of the
        :class:`FlattenParamsWrapper` 's ``forward()``.

        Args:
            handles (List[FlatParamHandle]): Handles giving the parameters
                used in the current forward.
            reshard_fn (Optional[Callable]): A callable to reshard any
                currently unsharded parameters e.g. from previous forwards or
                ``None`` to not do any resharding.
            module (nn.Module): Unused; expected by the hook signature.
            input (Any): Unused; exepcted by the hook signature.
        """
        with torch.autograd.profiler.record_function("FullyShardedDataParallel.forward"):
            self._lazy_init()
            self._wait_for_previous_optim_step()
            self.training_state = TrainingState_.FORWARD
            if reshard_fn is not None:
                reshard_fn()
            params = [handle.flat_param for handle in handles]
            self._rebuild_full_params(params)
            torch.cuda.current_stream().wait_stream(self._streams["all_gather"])
            if self._use_param_exec_order_policy:
                for handle in handles:
                    handle._unflatten(as_params=False)
            # Register post-backward hooks to reshard the parameters and
            # reduce-scatter their gradients. They must be re-registered every
            # forward pass in case the `grad_fn` is mutated.
            self._register_post_backward_hooks(params)

    def _post_forward(
        self,
        handles: List[FlatParamHandle],
        reshard_fn: Optional[Callable],
        module: nn.Module,
        input: Any,
        output: Any,
    ) -> Any:
        """
        Runs the post-forward logic. This includes an opportunity to reshard
        currently unsharded parameters such as those used in the current
        forward and registering pre-backward hooks on the forward outputs.

        Args:
            handles (List[FlatParamHandle]): Handles giving the parameters
                used in the current forward.
            reshard_fn (Optional[Callable]): A callable to reshard any
                currently unsharded parameters e.g. from the current forward or
                ``None`` to not do any resharding.
            module (nn.Module): Unused; expected by the hook signature.
            input (Any): Unused; exepcted by the hook signature.
            output (Any): Forward pass output; pre-backward hooks are
                registered on the tensors that require gradients in this
                output.

        Invariant: After this method, ``p.data == p._local_shard`` to ensure
        that, after the first forward, the optimizer state is initialized
        according to the sharded flattened parameter's dtype and shape.
        """
        with torch.autograd.profiler.record_function("FullyShardedDataParallel.forward"):
            if self not in self._fsdp_graph_order:
                self._my_fsdp_idx_in_graph = len(self._fsdp_graph_order)
                self._fsdp_graph_order.append(self)
            if reshard_fn is not None:
                reshard_fn()
            # Register pre-backward hooks to unshard the flattened parameters for
            # the gradient computation if needed
            output = self._register_pre_backward_hooks(output, [handle.flat_param for handle in handles])
            self.training_state = TrainingState_.IDLE
            return output

    def _cast_forward_inputs(self, *args, **kwargs):
        """
        Moves the :meth:`forward` inputs to the compute device and casts them
        to the appropriate dtype if needed.
        """
        if not self._is_root:
            return
        # TODO: Do not use the side stream for tensor copies for now;
        # investigate the perf with/without it
        # TODO: For mixed precision, move the inputs to the compute device and
        # cast to reduced-precision in a single `to()` call
        args, kwargs = _to_kwargs(args, kwargs, self.compute_device.index, False)
        args = args[0]
        kwargs = kwargs[0]
        if self._mixed_precision_enabled_for_params():
            input_dtype = self.mixed_precision.param_dtype
            args, kwargs = self._cast_fp_inputs_to_precision(
                input_dtype, *args, **kwargs,
            )

    def forward(self, *args: Any, **kwargs: Any) -> Any:
        """
        Runs the forward pass. For the recursive-wrapping path, the pre-forward
        and post-forward are called explicitly, while for the non-recursive-
        wrapping path, they are registered as hooks on every (sub)module.
        """
        with torch.autograd.profiler.record_function("FullyShardedDataParallel.forward"):
            # Non-recursive wrapping path (using hooks)
            if self._use_param_exec_order_policy:
                self._cast_forward_inputs(*args, **kwargs)
                return self._fsdp_wrapped_module(*args, **kwargs)
            # Recursive wrapping path
            unused = None
            free_full_params = self.reshard_after_forward
            free_mp_shard = (
                self.reshard_after_forward and
                self._mixed_precision_enabled_for_params()
            )
            reshard_fn = functools.partial(
                self._reshard,
                [handle.flat_param for handle in self._handles],
                free_full_params,
                free_mp_shard,
            )
            self._pre_forward(self._handles, unused, unused, unused)
            self._cast_forward_inputs(*args, **kwargs)
            output = self._fsdp_wrapped_module(*args, **kwargs)
            return self._post_forward(self._handles, reshard_fn, unused, unused, output)

    def _register_pre_forward_hooks(self):
        """
        Registers pre-forward hooks to all modules in the wrapped root module's
        hierarchy. The pre-forward hooks are partially applied based on the
        current flattened parameter handle construction, which means that they
        must be re-registered if the construction changes.
        """
        assert self._use_param_exec_order_policy
        for forward_handle in self._pre_forward_handles:
            forward_handle.remove()
        self._pre_forward_handles.clear()
        for module in self.module.modules():
            module_flat_param_handles = self._module_to_handles[module]
<<<<<<< HEAD
            reshard_fn = None # functools.partial(self._pre_forward_reshard, module_flat_param_handles)
=======
            reshard_fn = functools.partial(self._pre_forward_reshard, module_flat_param_handles)
>>>>>>> 0edc3d36
            hook = functools.partial(self._pre_forward, module_flat_param_handles, reshard_fn)
            self._pre_forward_handles.append(module.register_forward_pre_hook(hook))

    def _register_post_forward_hooks(self):
        """
        Registers post-forward hooks to all modules in the wrapped root
        module's hierarchy. The post-forward hooks are partially applied based
        on the current flattened parameter handle construction, which means
        that they must be re-registered if the construction changes.
        """
        assert self._use_param_exec_order_policy
        for forward_handle in self._post_forward_handles:
            forward_handle.remove()
        self._post_forward_handles.clear()
        for module in self.module.modules():
            # TODO (awgu) (linjianma): do not reshard in the post-forward for
            # now but investigate if we should
<<<<<<< HEAD
            reshard_fn = functools.partial(
                self._reshard,
                [handle.flat_param for handle in self._module_to_handles[module]],
                free_full_params=True,
                free_mp_shard=self._mixed_precision_enabled_for_params(),
            )
            hook = functools.partial(self._post_forward, self._module_to_handles[module], reshard_fn)
=======
            hook = functools.partial(self._post_forward, self._module_to_handles[module], None)
>>>>>>> 0edc3d36
            self._post_forward_handles.append(module.register_forward_hook(hook))

    @torch.no_grad()
    def _write_back_current_shard(self, full_params):
        """
        Writes back full_params into self.params.
        """
        for p, (full_param, _) in zip(self.params, full_params):
            if not p._is_sharded:  # type: ignore[attr-defined]
                continue  # Already copied because no sharding.

            # TODO: Might be able to refactor to use _get_shard.
            chunks = full_param.chunk(self.world_size)  # type: ignore[attr-defined]
            assert len(chunks) > self.rank
            chunk = chunks[self.rank]
            p._local_shard.copy_(chunk)  # type: ignore[attr-defined]

    @contextlib.contextmanager
    def _summon_full_params(
        self,
        recurse: bool = True,
        writeback: bool = True,
        rank0_only: bool = False,
        offload_to_cpu: bool = False,
    ):
        if writeback and rank0_only:
            raise ValueError(
                "writeback=True and rank0_only=True is not supported, as model "
                "parameter shapes will be different across ranks, and writing "
                "to them can lead to inconsistencies across ranks when the "
                "context is exited."
            )

        if offload_to_cpu and not rank0_only:
            warnings.warn(
                "offload_to_cpu and rank0_only=False will result in "
                "full parameters being redundantly copied to CPU memory for "
                "GPUs that reside on the same machine, which may incur the risk of "
                "CPU OOM. It is recommended to use ``offload_to_cpu`` with "
                "rank0_only=True."
            )

        def _free_full_params_and_use_local_shard(params_to_free):
            # We may not always be able to free the full param, for example in
            # the case where world_size == 1 and the shard actually points to
            # the full parameter.
            for (param, can_free) in params_to_free:
                if can_free:
                    current_stream = torch.cuda.current_stream()
                    # Don't let PyTorch reuse this memory until all work in the
                    # current stream is complete
                    param.record_stream(current_stream)
                    _free_storage(param)
            self._use_param_local_shard(self.params)

        if recurse:
            with contextlib.ExitStack() as stack:
                # Summon all params for any nested FSDP instances.
                for module in self.fsdp_modules(self):
                    stack.enter_context(
                        module._summon_full_params(
                            recurse=False,
                            writeback=writeback,
                            rank0_only=rank0_only,
                            offload_to_cpu=offload_to_cpu,
                        )
                    )
                # Yield to the caller, with full params in all nested instances.
                yield
            # Exiting from the ExitStack will re-shard params.
            return
        else:
            torch.cuda.synchronize()
            self._lazy_init()
            self._assert_state([TrainingState_.IDLE])
            # Set the state so that we assert when trying to go into
            # forward/backward.
            self.training_state = TrainingState_.SUMMON_FULL_PARAMS

            # Even if rank0_only = True, we need to materialize all params here
            # and free them right after as full param materialization requires
            # collective comm.
            currently_local_params = self._rebuild_full_params(self.params)
            # Wait for all_gather to finish before computation
            torch.cuda.current_stream().wait_stream(self._streams["all_gather"])
            my_rank = dist.get_rank(self.process_group)
            if offload_to_cpu and (not rank0_only or my_rank == 0):
                for p in self.params:
                    if p._is_sharded:
                        with torch.no_grad():
                            # Note that we avoid using p._full_param_padded
                            # directly here as we may not be using that param
                            # as the full_param from _rebuild_full_params (i.e.)
                            # in mixed precision.
                            for p, (full_param, _) in zip(
                                self.params, currently_local_params
                            ):
                                full_param = full_param.to(torch.device("cpu"))
                                self._update_p_data(p, output_tensor=full_param)

            if rank0_only and my_rank != 0:
                _free_full_params_and_use_local_shard(currently_local_params)
                try:
                    yield
                finally:
                    self.training_state = TrainingState_.IDLE
            else:
                # FSDP now has the full flattened parameter. Unflatten it to get the
                # full parameters.
                with contextlib.ExitStack() as stack:
                    # Invariant: rank == 0 or !rank0_only
                    if self._use_param_exec_order_policy:
                        # Only expose the original unflattened parameters to
                        # `nn.Module` methods
                        self._deregister_flat_params()
                        for handle in self._handles:
                            stack.enter_context(handle.unflatten_as_params())
                    else:
                        stack.enter_context(self._fsdp_wrapped_module.unflatten_as_params())
                    try:
                        yield
                    finally:
                        if self._use_param_exec_order_policy:
                            self._register_flat_params()
                        if offload_to_cpu:
                            for p in self.params:
                                if p._is_sharded:
                                    with torch.no_grad():
                                        # Note that we avoid using
                                        # p._full_param_padded directly here as
                                        # we may not be using that param
                                        # as the full_param from
                                        # _rebuild_full_params (i.e. in mixed
                                        # precision.
                                        for p, (full_param, _) in zip(
                                            self.params, currently_local_params
                                        ):
                                            full_param = full_param.to(self.compute_device)
                                            self._update_p_data(
                                                p, output_tensor=full_param,
                                            )

                        if writeback:
                            self._write_back_current_shard(currently_local_params)
                        stack.close()
                        _free_full_params_and_use_local_shard(currently_local_params)
                        self.training_state = TrainingState_.IDLE

    @staticmethod
    @contextlib.contextmanager
    def summon_full_params(
        module,
        recurse: bool = True,
        writeback: bool = True,
        rank0_only: bool = False,
        offload_to_cpu: bool = False,
    ) -> Generator:
        r""" A context manager to expose full params for FSDP instances.
        Can be useful *after* forward/backward for a model to get
        the params for additional processing or checking. It can take a non-FSDP
        module and will summon full params for all contained FSDP modules as
        well as their children, depending on the ``recurse`` argument.

        .. note:: This can be used on inner FSDPs.
        .. note:: This can *not* be used within a forward or backward pass. Nor
            can forward and backward be started from within this context.
        .. note:: Parameters will revert to their local shards after the context
            manager exits, storage behavior is the same as forward.
        .. note:: The full parameters can be modified, but only the portion
            corresponding to the local param shard will persist after the
            context manager exits (unless ``writeback=False``, in which case
            changes will be discarded). In the case where FSDP does not shard
            the parameters, currently only when ``world_size == 1``, or ``NO_SHARD``
            config, the modification is persisted regardless of ``writeback``.
        .. note:: This method works on modules which are not FSDP themselves but
            may contain multiple independent FSDP units. In that case, the given
            arguments will apply to all contained FSDP units.

        .. warning:: Note that ``rank0_only=True`` in conjunction with
            ``writeback=True`` is not currently supported and will raise an
            error. This is because model parameter shapes would be different
            across ranks within the context, and writing to them can lead to
            inconsistency across ranks when the context is exited.

        .. warning:: Note that ``offload_to_cpu`` and ``rank0_only=False`` will
            result in full parameters being redundantly copied to CPU memory for
            GPUs that reside on the same machine, which may incur the risk of
            CPU OOM. It is recommended to use ``offload_to_cpu`` with
            ``rank0_only=True``.

        Args:
            recurse (bool, Optional): recursively summon all params for nested
                FSDP instances (default: True).
            writeback (bool, Optional): if ``False``, modifications to params are
                discarded after the context manager exists;
                disabling this can be slightly more efficient (default: True)
            rank0_only (bool, Optional): if ``True``, full parameters are
                materialized on only global rank 0. This means that within the
                context, only rank 0 will have full parameters and the other
                ranks will have sharded parameters. Note that setting
                ``rank0_only=True`` with ``writeback=True`` is not supported,
                as model parameter shapes will be different across ranks
                within the context, and writing to them can lead to
                inconsistency across ranks when the context is exited.
            offload_to_cpu (bool, Optional): If ``True``, full parameters are
                offloaded to CPU. Note that this offloading currently only
                occurs if the parameter is sharded (which is only not the case
                for world_size = 1 or ``NO_SHARD`` config). It is recommended
                to use ``offload_to_cpu`` with ``rank0_only=True`` to avoid
                redundant copies of model parameters being offloaded to the same CPU memory.
        """
        # Note that we specify root_only as FSDP roots will handle summoning
        # child FSDP instances based on recurse argument.
        fsdp_modules = FullyShardedDataParallel.fsdp_modules(
            module, root_only=True
        )
        # Summon all params for all FSDP instances
        with contextlib.ExitStack() as stack:
            for module in fsdp_modules:
                stack.enter_context(
                    module._summon_full_params(
                        recurse=recurse,
                        writeback=writeback,
                        rank0_only=rank0_only,
                        offload_to_cpu=offload_to_cpu,
                    )
                )
            # Yield to the caller, with full params in all FSDP instances.
            yield
        # Exiting from the ExitStack will reshard all params.
        return

    def named_buffers(
        self,
        *args,
        **kwargs,
    ) -> Iterator[Tuple[str, torch.Tensor]]:
        """
        Overrides :meth:`named_buffers()` to intercept buffer names and
        remove all occurrences of the FSDP-specific flattened buffer prefix
        when inside the :meth:`summon_full_params` context manager.
        """
        in_summon_full_params = self.training_state == TrainingState_.SUMMON_FULL_PARAMS
        for buffer_name, buffer in super().named_buffers(*args, **kwargs):
            if in_summon_full_params:
                # Remove any instances of the FSDP-specific prefix; there can
                # be multiple in the case of nested FSDP modules
                if self._use_param_exec_order_policy:
                    buffer_name = buffer_name.replace(FSDP_WRAPPED_MODULE, "module")
                else:
                    buffer_name = buffer_name.replace(FSDP_PREFIX, "")
            yield (buffer_name, buffer)

    def named_parameters(
        self,
        *args,
        **kwargs,
    ) -> Iterator[Tuple[str, torch.nn.Parameter]]:
        """
        Overrides :meth:`named_parameters()` to intercept parameter names and
        remove all occurrences of the FSDP-specific flattened parameter prefix
        when inside the :meth:`summon_full_params` context manager.
        """
        # Determine which logic to use based on the context at call time
        in_summon_full_params = self.training_state == TrainingState_.SUMMON_FULL_PARAMS
        for param_name, param in super().named_parameters(*args, **kwargs):
            if in_summon_full_params:
                # Remove any instances of the FSDP-specific prefix; there can
                # be multiple in the case of nested FSDP modules
                if self._use_param_exec_order_policy:
                    param_name = param_name.replace(FSDP_WRAPPED_MODULE, "module")
                else:
                    param_name = param_name.replace(FSDP_PREFIX, "")
            yield (param_name, param)

    def _register_pre_backward_hooks(
        self,
        outputs: Any,
        params: List[FlatParameter],
    ) -> Any:
        """
        Registers pre-backward hooks on the tensors that require gradients in
        the forward pass outputs given by ``outputs``, which were computed
        using ``params``.

        Returns:
            Forward pass outputs with hooks registered to tensors that require
            gradients.
        """
        # Reset before each backward pass
        self._need_rebuild_full_params = False

        if not torch.is_grad_enabled():
            return outputs  # don't register hooks if grad isn't enabled

        if self._is_root:
            # This actually means that only root instance has
            # _post_backward_callback_queued defined. Accidentally accessing this field
            # will assert on all other instances, giving us a nice bug checker.
            self._post_backward_callback_queued = False

        # Reset before each backward pass
        self._pre_bwd_hook_has_run[tuple(params)] = False

        def _pre_backward_hook(params: List[FlatParameter], *unused: Any) -> None:
            # The pre-backward hook should only run once per group of
            # `FlatParameter`s involved in the same module forward computation
            p_assert(tuple(params) in self._pre_bwd_hook_has_run, f"{[p._prefixed_param_names for p in params]}")
            if self._pre_bwd_hook_has_run[tuple(params)]:
                return

            with torch.autograd.profiler.record_function("FullyShardedDataParallel._pre_backward_hook"):
                # try to queue final backward callback only once for root, so
                # that final backward callback is attached to the outer most
                # backward graph task and called after all the backward
                # calls are completed.
                if self._is_root:
                    self._queue_wait_for_post_backward()

                if self._pre_backward_hook_full_params_prefetched:
                    # Always wait for all_gather before rebuilding full params, just
                    # in case full params have already been prefetched in previous layer's
                    # pre-backward hook.
                    torch.cuda.current_stream().wait_stream(self._streams["all_gather"])

                if self._use_param_exec_order_policy:
                    # The state can be `IDLE`, `BACKWARD_PRE`, or `BACKWARD_POST`
                    # depending on the progression of submodules
                    self._assert_state(
                        [TrainingState_.IDLE, TrainingState_.BACKWARD_PRE, TrainingState_.BACKWARD_POST]
                    )
                else:
                    # Start of a backward pass for the first time in an backward pass.
                    self._assert_state([TrainingState_.IDLE])
                self.training_state = TrainingState_.BACKWARD_PRE

                # All-gather full parameters, moving them to compute device if
                # necessary.
                self._rebuild_full_params(params)
                self._pre_backward_hook_full_params_prefetched = False
                # Wait for all_gather to finish before computation
                torch.cuda.current_stream().wait_stream(self._streams["all_gather"])

                # Prefetch next layer's full params in backward pass,
                # since it is prefetching, no need to wait for all_gather stream.
                if self._need_prefetch_full_params(self.training_state):
                    module_to_prefetch = self._fsdp_graph_order[self._my_fsdp_idx_in_graph - 1]  # type: ignore[operator]
                    module_to_prefetch._rebuild_full_params(module_to_prefetch.params)
                    self._fsdp_graph_order[self._my_fsdp_idx_in_graph - 1]._pre_backward_hook_full_params_prefetched = True

                self._pre_bwd_hook_has_run[tuple(params)] = True
                # Prepare p.grad so that it is in the right shape, device, accumulated values, etc.
                self._prep_grads_for_backward(params)

        def _register_hook(t: torch.Tensor) -> torch.Tensor:
            if t.requires_grad:
                t.register_hook(functools.partial(_pre_backward_hook, params))
                self._need_rebuild_full_params = True
            return t

        # Attach hooks to Tensor outputs.
        outputs = _apply_to_tensors(_register_hook, outputs)

        return outputs

    def _register_post_backward_hooks(self, params: List[FlatParameter]) -> None:
        """
        Register backward hooks to reshard params and reduce-scatter grads.
        This is called during forward pass. The goal is to attach a hook
        on each of the parameter's gradient generating function (``grad_acc``
        below) so that the hook is called *after* all gradients for that
        param are computed.
        Goals:
        1. We want the hook to fire once and only once *after* all gradients
        are accumulated for a param.
        2. If it fires more than once, we end up incorrectly shard the grad
        multiple times. (could lead to dimension too small)
        3. If it fires once but too early or doesn't fire, we leave gradients
        unsharded. (could lead to dimension too large)
        Due to multiple-pass forward, this function can be called on
        the same parameter multiple times in a single forward pass. If we register
        the hook multiple time, we end up getting called multiple times. We
        could try to get a new hook every time and delete the previous one
        registered. However, due to *unknown reason* (I have debugged it for
        a long time!), in mixed precision mode, we get two different ``grad_acc``
        objects below during different calls of this function (in the same
        forward pass). If we keep the last one, the hook end up firing too
        early. In full precision mode, we luckily get the *same* ``grad_acc``
        object, so deleting and re-registering still ensured the hook fire
        once after all gradients are generated.
        Empirically, keep the first hook register per forward pass seems to
        work the best. We do need to remove the hook at the end of the
        backward pass. Otherwise, the next forward pass will not register
        a new hook, which is needed for a new forward pass.
        """
        if not torch.is_grad_enabled():
            return  # don't register grad hooks if grad isn't enabled
        for p in params:
            if p.requires_grad:
                if hasattr(p, "_shard_bwd_hook"):
                    continue
                # Register a hook on the first call, empirically, autograd
                # fires it at the end for this param, which makes sense.
                p_tmp = p.expand_as(p)  # Get a grad_fn on p_tmp.
                assert (
                    p_tmp.grad_fn is not None
                ), "p_tmp grad_fn should not be None, it is used to access \
                    p's AccumulateGrad object and register post hook on it."
                grad_acc = p_tmp.grad_fn.next_functions[0][
                    0
                ]  # Gets its AccumulateGrad object.
                handle = grad_acc.register_hook(
                    functools.partial(self._post_backward_hook, p)
                )
                p._shard_bwd_hook = (grad_acc, handle)  # type: ignore[attr-defined]

    @torch.no_grad()
    def _post_backward_hook(self, param: Parameter, *unused: Any) -> None:
        """
        At the start of :func:`_post_backward_hook`, ``param.grad`` contains the
        full gradient for the local batch. The reduce-scatter op will replace
        ``param.grad`` with a single shard of the summed gradient across all
        GPUs. This shard will align with the current GPU rank. For example::
            before reduce_scatter:
                param.grad (GPU #0): [1, 2, 3, 4]
                param.grad (GPU #1): [5, 6, 7, 8]
            after reduce_scatter:
                param.grad (GPU #0): [6, 8]    # 1+5, 2+6
                param.grad (GPU #1): [10, 12]  # 3+7, 4+8
        The local GPU's ``optim.step`` is responsible for updating a single
        shard of params, also corresponding to the current GPU's rank. This
        alignment is created by :func:`_shard_parameters`, which ensures that
        the local optimizer only sees the relevant parameter shard.
        """
        with torch.autograd.profiler.record_function("FullyShardedDataParallel._post_backward_hook"):
            # First hook callback will see PRE state. If we have multiple params,
            # then subsequent hook callbacks will see POST state.
            self._assert_state([TrainingState_.BACKWARD_PRE, TrainingState_.BACKWARD_POST])
            self.training_state = TrainingState_.BACKWARD_POST

            if (
                self._use_param_exec_order_policy
                and self._param_exec_order_state == ParamExecOrderState.UNINITIALIZED
            ):
                # In self._handles_exec_order, the handles are ordered based on
                # the execution order in the backward pass in the first iteration.
                self._handles_exec_order.append(self.flat_param_to_handle[param])

            if param.grad is None:
                return

            if param.grad.requires_grad:
                raise RuntimeError(
                    "FSDP only works with gradients that don't require gradients"
                )

            # Free the full parameters unless in `no_sync()` while using
            # `SHARD_GRAD_OP`
            # TODO (awgu): For `NO_SHARD`, `_free_full_params()` is called but
            # is a no-op. In a separate PR, we may exclude the call altogether.
            free_full_params = (
                self._require_backward_grad_sync or
                self.sharding_strategy == ShardingStrategy.FULL_SHARD
            )
            # If parameters are resharded in the post-forward, then each's
            # `_mp_shard` is already freed in the pre-backward when rebuilding
            # the full parameters
            # TODO (awgu): In a separate PR, change this to:
            # free_mp_shard = self._mixed_precision_enabled_for_params() and not self.reshard_after_forward
            # or assert not self.reshard_after_forward
            free_mp_shard = self._mixed_precision_enabled_for_params()
            self._reshard([param], free_full_params, free_mp_shard)

            # Prefetch previous layer's full params in backward pass post backward hook,
            # If next layer's backward computation is done and full params are freed,
            # no need to prefetch the full params again.
            # Only prefetch full params if any of the next layer's outputs requires grad
            if self._need_prefetch_full_params(self.training_state):
                module_to_prefetch = self._fsdp_graph_order[self._my_fsdp_idx_in_graph - 1]  # type: ignore[operator]
                module_to_prefetch._rebuild_full_params(module_to_prefetch.params)
                # Next layer's computation will start right after this all_gather,
                # Wait for all_gather to finish before computation.
                torch.cuda.current_stream().wait_stream(self._streams["all_gather"])

            if not self._require_backward_grad_sync:
                return

            # Wait for all work in the current stream to finish, then start the
            # reductions in post_backward stream.
            self._streams["post_backward"].wait_stream(torch.cuda.current_stream())

            with torch.cuda.stream(self._streams["post_backward"]):
                orig_grad_data = param.grad.data
                if (
                    self._mixed_precision_enabled_for_reduce()
                ):
                    # Cast gradient to precision in which it should be communicated.
                    # TODO: Make this a communication hook when communication hooks
                    # are implemented for FSDP. Note that this is a noop if the
                    # reduce_dtype matches the param dtype.
                    param.grad.data = param.grad.data.to(self.mixed_precision.reduce_dtype)

                if self.gradient_predivide_factor > 1:
                    # Average grad by world_size for consistency with PyTorch DDP.
                    param.grad.div_(self.gradient_predivide_factor)

                grad = param.grad.data
                if param._is_sharded:  # type: ignore[attr-defined]
                    # We clear `param.grad` to permit repeated gradient
                    # computations when this FSDP module is called multiple times.
                    # This is to avoid a race among multiple re-entrant backward
                    # passes. For example, the second backward pass computation
                    # precedes ahead of the first backward pass reduction, which is
                    # possible since the reduction is in a different stream and is
                    # async. Then, the first backward pass may be incorrectly
                    # reducing the second backward pass's `param.grad`.
                    # The reduced gradients are accumulated in
                    # `param._saved_grad_shard`, and the gradient reductions can
                    # happen in arbitrary order, though we tolerate this due to the
                    # (approximate) commutativity of floating-point addition.
                    param.grad = None
                    grad_flatten = torch.flatten(grad)
                    chunks = list(grad_flatten.chunk(self.world_size))
                    num_pad = self.world_size * chunks[0].numel() - grad.numel()
                    input_flattened = F.pad(grad_flatten, [0, num_pad])
                    output = torch.zeros_like(chunks[0])
                    dist._reduce_scatter_base(
                        output, input_flattened, group=self.process_group
                    )
                    if self.gradient_postdivide_factor > 1:
                        # Average grad by world_size for consistency with PyTorch DDP.
                        output.div_(self.gradient_postdivide_factor)

                    # Note that we need to cast grads back to the full precision if
                    # 1) parameters were in reduced precision during fwd, as grads
                    # would thus be in this reduced precision, or
                    # 2) parameters did not have precision reduced, but grads
                    # had reduced precision for communication.
                    if (
                        self._mixed_precision_enabled_for_params() or self._mixed_precision_enabled_for_reduce()
                    ):
                        # Cast gradients back to the full parameter precision so that
                        # optimizer.step() happens in full precision.
                        orig_param_grad_data = output
                        output.data = output.data.to(dtype=param.data.dtype)
                        # Don't let this memory get reused until after the transfer.
                        orig_param_grad_data.record_stream(torch.cuda.current_stream())

                    # To support gradient accumulation outside `no_sync()`, we save
                    # the gradient data to `param._saved_grad_shard` before the
                    # backward pass, accumulate gradients into it here, and set
                    # `param.grad` with the accumulated value at the end of the
                    # backward pass in preparation for the optimizer step.
                    accumulate_grad = hasattr(param, "_saved_grad_shard")
                    if accumulate_grad:
                        p_assert(
                            param._saved_grad_shard.shape == output.shape,  # type: ignore[attr-defined]
                            "Shape mismatch when accumulating gradients: "  # type: ignore[attr-defined]
                            f"existing grad shape={param._saved_grad_shard.shape} "
                            f"new grad shape={output.shape}"  # type: ignore[attr-defined]
                        )
                        p_assert(
                            param._saved_grad_shard.device == output.device,  # type: ignore[attr-defined]
                            "Device mismatch when accumulating gradients: "  # type: ignore[attr-defined]
                            f"existing grad device={param._saved_grad_shard.device} "
                            f"new grad device={output.device}"  # type: ignore[attr-defined]
                        )
                        param._saved_grad_shard += output  # type: ignore[attr-defined]
                    else:
                        param._saved_grad_shard = output  # type: ignore[attr-defined]
                    grad = param._saved_grad_shard  # type: ignore[attr-defined]
                else:
                    # Currently the way for _is_sharded to be False is if
                    # world_size == 1 or sharding_strategy is NO_SHARD.
                    assert (
                        self.world_size == 1 or self.sharding_strategy == ShardingStrategy.NO_SHARD
                    ), "Currently the way for _is_sharded to be False is \
                        world_size == 1 or sharding_stratagy is set to be NO_SHARD"
                    if self.sharding_strategy == ShardingStrategy.NO_SHARD:
                        dist.all_reduce(param.grad, group=self.process_group)
                        if self.gradient_postdivide_factor > 1:
                            # Average grad by world_size for consistency with PyTorch DDP.
                            param.grad.div_(self.gradient_postdivide_factor)
                    # Note that we need to cast grads back to the full precision if
                    # 1) parameters were in reduced precision during fwd, as grads
                    # would thus be in this reduced precision, or
                    # 2) parameters did not have precision reduced, but grads
                    # had reduced precision for communication.
                    if (
                        self._mixed_precision_enabled_for_params() or self._mixed_precision_enabled_for_reduce()
                    ):
                        # Cast gradients back to the full parameter precision so that
                        # optimizer.step() happens in full precision.
                        orig_param_grad_data = param.grad.data
                        param.grad.data = param.grad.data.to(dtype=param.data.dtype)
                        # Don't let this memory get reused until after the transfer.
                        orig_param_grad_data.record_stream(torch.cuda.current_stream())

                # Regardless of sharding or not, offload the grad to CPU if we are
                # offloading params. This is so param and grad reside on same device
                # which is needed for the optimizer step.
                if self.cpu_offload.offload_params:
                    # We specify non_blocking=True
                    # and ensure the appropriate synchronization is done by waiting
                    # streams in _wait_for_post_backward.
                    param._cpu_grad.copy_(  # type: ignore[attr-defined]
                        grad.detach(), non_blocking=True
                    )
                    # Don't let this memory get reused until after the transfer.
                    grad.data.record_stream(torch.cuda.current_stream())

                # After _post_backward_hook returns, orig_grad_data will eventually
                # go out of scope, at which point it could otherwise be freed for
                # further reuse by the main stream while the div/reduce_scatter/copy
                # are underway in the post_backward stream. See:
                # github.com/NVIDIA/apex/blob/master/apex/parallel/distributed.py
                orig_grad_data.record_stream(self._streams["post_backward"])

    def _queue_wait_for_post_backward(self) -> None:
        """Try to queue a `wait_for_post_backward` callback.
        Only called on root and only queue one callback at the beginning of
        outer most backward.
        """
        assert (
            self._is_root
        ), "_queue_wait_for_post_backward can only be called on root."
        if not self._post_backward_callback_queued:
            self._assert_state([TrainingState_.IDLE])
            self._post_backward_callback_queued = True
            Variable._execution_engine.queue_callback(self._wait_for_post_backward)

    @torch.no_grad()
    def _wait_for_post_backward(self) -> None:
        """Wait for post-backward to finish. Only called on root instance."""
        p_assert(
            self._is_root,
            "`_wait_for_post_backward()` should only be called on the root FSDP instance"
        )
        # Check if the root module has params and if any of them has
        # the `requires_grad` field set. If `requires_grad=False` for
        # all the params, the post_backward hook will not fire and the
        # state will remain in `TrainingState_.BACKWARD_PRE`.
        if any([p.requires_grad for p in self.params]):
            self._assert_state(TrainingState_.BACKWARD_POST)
        else:
            self._assert_state(TrainingState_.BACKWARD_PRE)

        if self._require_backward_grad_sync:
            torch.cuda.current_stream().wait_stream(self._streams["post_backward"])
            if self.cpu_offload.offload_params:
                # We need to wait for the non-blocking GPU ->
                # CPU grad transfers to finish. We need to do this for GPU -> CPU
                # copies because when grad is on CPU, it won't wait for any CUDA
                # stream to finish GPU -> CPU copies unless we explicitly block the
                # host-side with synchronize().
                torch.cuda.current_stream().synchronize()

        # A backward pass is done, clean up below.
        self._exec_order_data.reset()

        def _finalize_params(fsdp_module: FullyShardedDataParallel) -> None:
            """Helper used below on all fsdp modules."""
            for p in fsdp_module.params:
                if p.requires_grad:
                    if hasattr(p, "_shard_bwd_hook"):
                        p_assert(len(p._shard_bwd_hook) == 2, "Invalid `_shard_bwd_hook`") # type: ignore[attr-defined]
                        p._shard_bwd_hook[1].remove()  # type: ignore[attr-defined]
                        delattr(p, "_shard_bwd_hook")
                    # Preserve the gradient accumulation state if not
                    # synchronizing: `p.grad` remains the unsharded gradient
                    # accumulated from prior `no_sync()` iterations, and
                    # `p._saved_grad_shard` remains the sharded gradient from
                    # the last synchronized iteration
                    if not self._require_backward_grad_sync:
                        continue
                    # TODO (awgu): Do not set the sharded gradient when the
                    # parameter execution order is uninitialized since we do
                    # not have support for all-gathering the gradient and
                    # re-sharding the gradient when reconstructing handles
                    if (
                        self._use_param_exec_order_policy and
                        self._param_exec_order_state == ParamExecOrderState.UNINITIALIZED
                    ):
                        continue
                    # Set `p.grad` as needed to ensure optimizer correctness
                    # since optimizers operate on the `grad` attribute
                    if hasattr(p, "_cpu_grad"):
                        p_assert(
                            p.device == torch.device("cpu"),
                            f"Device mismatch: p={p.device} "  # type: ignore[attr-defined]
                            f"p._cpu_grad={p._cpu_grad}"
                        )
                        p.grad = p._cpu_grad  # type: ignore[attr-defined]
                    elif hasattr(p, "_saved_grad_shard"):
                        p_assert(
                            p.device == p._saved_grad_shard.device,  # type: ignore[attr-defined]
                            f"Device mismatch: p={p.device} "  # type: ignore[attr-defined]
                            f"p._saved_grad_shard={p._saved_grad_shard.device}"
                        )
                        p_assert(
                            p.shape == p._saved_grad_shard.shape,
                            f"p.shape={p.shape} p._saved_grad_shard.shape={p._saved_grad_shard.shape}"
                        )
                        p.grad = p._saved_grad_shard  # type: ignore[attr-defined]
                    else:
                        p_assert(
                            not p._is_sharded, "All sharded parameters should "
                            "use `_saved_grad_shard`"
                        )
                    if hasattr(p, "_saved_grad_shard"):
                        delattr(p, "_saved_grad_shard")

        # Update root and nested FSDP's hooks and flags.
        for m in self.modules():  # includes self
            if isinstance(m, FullyShardedDataParallel):
                _finalize_params(m)
                m._pre_bwd_hook_has_run.clear()
                if any(p.requires_grad for p in m.parameters()):
                    # Check if the module has params and if any of them has
                    # the `requires_grad` field set. If `requires_grad=False` for
                    # all the params, the post_backward hook will not fire and the
                    # state will remain in `TrainingState_.BACKWARD_PRE`.
                    if any([p.requires_grad for p in m.params]):
                        m._assert_state(TrainingState_.BACKWARD_POST)
                    else:
                        m._assert_state(TrainingState_.BACKWARD_PRE)
                else:
                    # When `m` and its children have no non-ignored params or
                    # have non-ignored params but none with `requires_grad==True`,
                    # there are two cases:
                    # 1. output tensors are `requires_grad==True`. In this case,
                    # pre-backward hook is still registered, so it is in BACKWARD_PRE state.
                    # 2. output tensors are `requires_grad==False`. In this case,
                    # pre-backward hook is not registered, so it is in IDLE state.
                    m._assert_state([TrainingState_.BACKWARD_PRE, TrainingState_.IDLE])
                m.training_state = TrainingState_.IDLE

                if m._is_root:
                    # reset this flag for cases like "one forward pass + multiple backward passes"
                    self._post_backward_callback_queued = False

        if (
            self._use_param_exec_order_policy and
            self._param_exec_order_state == ParamExecOrderState.UNINITIALIZED
        ):
            # TODO (awgu) (linjianma): replace this `handles_per_flat_param`
            # with something more intelligent
            self._handles_exec_order.reverse()
<<<<<<< HEAD
            assert set(self._handles_exec_order) == set(self._handles)
=======
            p_assert(
                set(self._handles_exec_order) == set(self._handles),
                f"{set(self._handles_exec_order)}\n{set(self._handles)}"
            )
>>>>>>> 0edc3d36
            handles_per_flat_param = self._bucket_handles(self.auto_wrap_policy.bucket_size)
            delattr(self, "_handles_exec_order")
            self._register_param_handles_from_handles(handles_per_flat_param)
            self._param_exec_order_state = ParamExecOrderState.INITIALIZED
<<<<<<< HEAD

    def _bucket_handles(self, bucket_size: int) -> List[List[FlatParamHandle]]:
        """
        TODO (awgu): This is temporary and meant to be replaced with something
        more intelligent.

=======

    def _bucket_handles(self, bucket_size: int) -> List[List[FlatParamHandle]]:
        """
        TODO (awgu): This is temporary and meant to be replaced with something
        more intelligent.

>>>>>>> 0edc3d36
        Args:
            bucket_size (int): Bucket size threshold in bytes.
        """
        handles_per_flat_param: List[List[FlatParamHandle]] = []
        curr_bucket_handles: List[FlatParamHandle] = []
        curr_bucket_size = 0
        for handle in self._handles_exec_order:
            curr_bucket_size += handle.flat_param._unsharded_size.numel() * handle.flat_param.element_size()
            curr_bucket_handles.append(handle)
            if curr_bucket_size >= bucket_size:
                handles_per_flat_param.append(copy.copy(curr_bucket_handles))
                curr_bucket_size = 0
                curr_bucket_handles.clear()
        if curr_bucket_handles:
            handles_per_flat_param.append(curr_bucket_handles)
        return handles_per_flat_param

    def _update_p_data(self, p, output_tensor: torch.Tensor) -> None:
        """
        Helper function to update p.data pointer.
        Args:
            output_tensor (torch.Tensor): this tensor contains the data we just gathered.
        """
        p.data = output_tensor
        # Trim any padding and reshape to match original size.
        p.data = p.data[:p._unsharded_size.numel()].view(p._unsharded_size)  # type: ignore[attr-defined]

    @torch.no_grad()
    def _rebuild_full_params(
        self,
        params: List[FlatParameter],
    ) -> List[Tuple[torch.Tensor, bool]]:
        """
        Gather all shards of params.
        """
        # _summon_full_params must do a full precision rebuild even under mixed
        # precision, because it is used for e.g. checkpoint where we'd like to
        # checkpoint in full precision.
        force_full_precision = (self.training_state == TrainingState_.SUMMON_FULL_PARAMS)
        # full param output tensors and a flag indicating whether
        # _summon_full_params can free them or not. It is possible that we can't
        # free the full param, which currently occurs when the returned
        # parameter points to the unsharded param when world_size == 1, or when
        # we're returning the full parameter and reshard_after_forward=False
        # (because we need to ensure p._full_param_padded stays intact)
        output_tensors: List[Tuple[torch.Tensor, bool]] = []
        with torch.cuda.stream(self._streams["all_gather"]):
            for p in params:
                mixed_precision_cast_ran = (
                    self._mixed_precision_enabled_for_params()
                    and not force_full_precision
                )
                if mixed_precision_cast_ran:
                    self._cast_param_shards_to_dtype()
                    # TODO: remove below
                    for p in self.params:
                        assert p.dtype == self.mixed_precision.param_dtype
                # We can skip moving params to GPU if mixed precision, as p.data
                # would then be pointing to p._mp_shard which is already on
                # self.compute_device.
                if self.cpu_offload.offload_params and not mixed_precision_cast_ran:
                    # Move params to GPU if needed. Note that we don't use
                    # self._full_param_padded.device here because the attr is
                    # not set always, i.e. when world_size=1 and
                    # p._is_sharded = False. However when it is set, the
                    # device is always self.compute_device.
                    p.data = p.data.to(self.compute_device, non_blocking=True)
                # Check the validity of this `_rebuild_full_params()` call in
                # terms of execution order (regardless of if FSDP actually
                # needs to all-gather or not)
                self._check_rebuild_full_params(p)
                # e.g., when world_size == 1
                if not p._is_sharded:  # type: ignore[attr-defined]
                    if mixed_precision_cast_ran:
                        # p.data should be the same type as p._mp_shard, and it
                        # is safe to free.
                        assert p.data.dtype == p._mp_shard.dtype
                        # Safe to free because p.data points to the mp shard.
                        output_tensors.append((p.data, True))
                    else:
                        # p.data points to the unsharded parameter, so not safe to
                        # free.
                        output_tensors.append((p.data, False))
                    continue
                # If full param has been rebuilt or has not been freed, no need to call all gather
                elif (
                    p._full_param_padded.storage().size()  # type: ignore[attr-defined]
                    == p._full_param_padded.size().numel()  # type: ignore[attr-defined]
                ):
                    # Check that the full param is in the expected precision, if
                    # training with mixed precision
                    if mixed_precision_cast_ran:
                        if p._full_param_padded.dtype != self.mixed_precision.param_dtype:
                            raise ValueError(
                                "_rebuild_full_params: Expected full param to be "
                                f"of type {self.mixed_precision.param_dtype}, "
                                f"but got {p._full_param_padded.dtype}!"
                            )
                    # output is full_param_padded which can be freed depending
                    # on reshard_after_forward (this path is exercised by tests
                    # in test_fsdp_summon_full_params).
                    output_tensors.append((p._full_param_padded, self.reshard_after_forward))

                    self._update_p_data(p, output_tensor=p._full_param_padded)  # type: ignore[attr-defined]
                    continue
                else:
                    # If full param has not been rebuilt or has been freed, call all gather
                    p_data = p.data  # type: ignore[attr-defined]
                    p_full_size = p._full_param_padded.size()  # type: ignore[attr-defined]
                    assert (
                        p_full_size.numel() == p_data.numel() * self.world_size
                    ), "Param full size should be equal to its shard size multiply world_size."
                    assert (
                        p._full_param_padded.storage().size() == 0  # type: ignore[attr-defined]
                    ), "Full param's storage should have been freed before if all gather is needed."  # type: ignore[attr-defined]
                    if (
                        self._mixed_precision_enabled_for_params()
                        and force_full_precision
                    ):
                        # p._full_param_padded has the reduced precision type,
                        # but we need full precision rebuild as we're in
                        # _summon_full_params. Note that this is why
                        # _summon_full_params collects locally used params from
                        # _rebuild_full_params instead of relying on
                        # p._full_param_padded, as it may not always be
                        # allocated such as during mixed precision.
                        output_tensor = p_data.new_zeros(p_full_size)
                    else:
                        # Allocate based on full size from all shards.
                        _alloc_storage(p._full_param_padded, size=p_full_size)  # type: ignore[attr-defined]
                        output_tensor = p._full_param_padded  # type: ignore[attr-defined]
                    # Fill output_tensor with (p.data for each shard in self.world_size)
                    dist._all_gather_base(
                        output_tensor, p_data, group=self.process_group
                    )

                    # The full parameter, which can be freed. Note that we
                    # append here before update_p_data so as to not saved the
                    # tensor with padding trimmed, which causes issues with
                    # writeback in _summon_full_params.
                    output_tensors.append((output_tensor, True))
                    # Set p.data = output_tensor (with padding trimmed)
                    self._update_p_data(p, output_tensor=output_tensor)
                    # We can free the reduced precision shard as we have the
                    # full precision parameter.
                    if (
                        self._mixed_precision_enabled_for_params()
                    ):
                        self._free_mp_shard(cast(List[FlatParameter], [p]))
        return output_tensors

    def _check_rebuild_full_params(self, param: FlatParameter):
        """
        Checks the validity of a call to :meth:`_rebuild_full_params` in terms
        of the execution order. If on the first iteration, this uses an
        all-gather to check that all ranks are running ``forward()`` with the
        same parameter, erroring if not, and on subsequent iterations, if the
        forward order differs from that of the first iteration (meaning that we
        can no longer guarantee correct execution since all-gathers may be
        mismatched), then we issue a warning to the user. This only issues
        warnings on the first deviating iteration and stops checking
        thereafter.

        Only the :meth:`_rebuild_full_params` calls in the forward pass are
        checked since a correct forward order should imply a correct
        pre-backward order for typical cases.

        Executing in ``no_sync()`` does not affect this check for
        ``FULL_SHARD`` and ``SHARD_GRAD_OP``: (1) Being in ``no_sync()`` in the
        first iteration does not yield a different forward
        :meth:`_rebuild_full_params()` sequence, and (2) being in ``no_sync()``
        in a later iteration does not give false positive warnings since the
        forward :meth:`_rebuild_full_params()` sequence still matches the first
        iteration sequence (for ``FULL_SHARD``) or the first iteration
        sequence's prefix (for ``SHARD_GRAD_OP``).
        """
        # Only check when rebuilding the full parameters in the forward pass,
        # and skip the check (1) when in eval mode since then there is not a
        # safe point at which to reset the execution order data and (2) if
        # world size is 1 since then there is no chance of desynchronization
        if (
            self.training_state != TrainingState_.FORWARD or
            not self.training or self.world_size == 1 or
            self._use_param_exec_order_policy
        ):
            return
        eod = self._exec_order_data
        param_index = eod.get_param_index(param)
        if not eod.is_first_iter:
            # Only issue warnings on the first deviating iteration and stop
            # checking thereafter to avoid flooding the console
            if eod.warn_status == _ExecOrderWarnStatus.WARNED:
                return
            # However, we may issue multiple warnings on the first deviating
            # iteration to help debugging, where either:
            # 1. This iteration sees an extra `_rebuild_full_params()` in
            # `forward()` compared to the first iteration
            msg_prefix = curr_param_order = None  # non-`None` means we warn
            if eod.index >= len(eod.param_order):
                msg_prefix = "Expected to not rebuild any more parameters " \
                    "in `forward()` for this module but trying to rebuild " \
                    "parameters for "
                curr_param_order = eod.param_order + [param_index]
            else:
                expected_param_index = eod.param_order[eod.index]
                # 2. This iteration sees the same number of
                # `_rebuild_full_params()` (so far) but the current parameter
                # differs
                if param_index != expected_param_index:
                    expected_param_names = eod.get_unflat_param_names(expected_param_index)
                    assert len(expected_param_names) > 0, \
                        "Expected parameter should always be valid"
                    msg_prefix = "Expected to rebuild parameters in " \
                        f"`forward()` for {expected_param_names} but " \
                        "instead trying to rebuild parameters for "
                    curr_param_order = eod.param_order[:eod.index - 1] + [param_index]
            to_issue_warning = msg_prefix is not None
            if to_issue_warning:
                assert curr_param_order is not None
                param_names = eod.get_unflat_param_names(param_index)
                is_added_param = len(param_names) == 0
                if is_added_param:
                    msg_suffix = "a newly-added parameter since construction time"
                else:
                    msg_suffix = f"{param_names}"
                sub_msg = msg_prefix + msg_suffix
                first_iter_param_names = [
                    eod.get_unflat_param_names(index) for index in eod.param_order
                ]
                curr_iter_param_names = [
                    eod.get_unflat_param_names(index) for index in curr_param_order
                ]
                warnings.warn(
                    "Forward order differs from that of the first iteration "
                    f"on rank {self.rank} -- collectives are unchecked and may "
                    "give incorrect results or hang\n" + sub_msg + "\n" +
                    f"First iteration's forward order: {first_iter_param_names}"
                    "\nThis iteration's forward order (so far): "
                    f"{curr_iter_param_names}"
                )
                eod.warn_status = _ExecOrderWarnStatus.WARNING
            eod.index += 1
        else:
            # Use `compute_device` instead of the parameter's device in case it
            # is offloaded on CPU and we are using NCCL backend, which requires
            # communicated tensors be on GPU
            device = self.compute_device
            indices = torch.zeros(self.world_size, dtype=torch.int32, device=device)
            index = torch.tensor([param_index], dtype=torch.int32, device=device)
            dist._all_gather_base(indices, index, group=self.process_group)
            # Check that all ranks plan to all-gather the same parameter index
            for (r1, i1), (r2, i2) in itertools.combinations(
                ((rank, indices[rank]) for rank in range(self.world_size)), 2,
            ):
                if not torch.equal(i1, i2):
                    r1_param_names = eod.get_unflat_param_names(i1)
                    r2_param_names = eod.get_unflat_param_names(i2)
                    raise RuntimeError(
                        f"Forward order differs across ranks: rank {r1} is "
                        "rebuilding full parameters in `forward()` for "
                        f"{r1_param_names} while rank {r2} is rebuilding full "
                        f"parameters in `forward()` for {r2_param_names}"
                    )
            eod.param_order.append(param_index)

    @torch.no_grad()
    def _prep_grads_for_backward(self, params: List[FlatParameter]) -> None:
        """Make sure p.grad has the correct size/device, otherwise set it to None."""
        for p in params:
            if p.grad is not None and (
                p.grad.size() != p._unsharded_size  # type: ignore[attr-defined]
                or p.grad.device != p.device
            ):
                offloaded: bool = p.grad.device != p.device
                if offloaded:
                    assert self.cpu_offload.offload_params, \
                        "`p.grad.device` and `p.device` should be the same " \
                        "if not offloading parameters to CPU"
                prev_iter_outside_no_sync: bool = \
                    p.grad.size() == p._local_shard.shape  # type: ignore[attr-defined]
                # As long as the previous iteration was outside `no_sync()`,
                # then we must save the gradient in `_saved_grad_shard`, even
                # if the current iteration is inside `no_sync()`. This is to
                # prepare for the next iteration outside `no_sync()`, which may
                # try to accumulate gradients. FSDP accumulates gradients in
                # the separate variable `p._saved_grad_shard` to leave `p.grad`
                # for the per-iteration gradient.
                if prev_iter_outside_no_sync:
                    # FSDP currently does not support gradient accumulation
                    # outside `no_sync()` when using CPU offloading (see the
                    # warning in the class's docstring).
                    if not offloaded:
                        p._saved_grad_shard = p.grad.data  # type: ignore[attr-defined]
                p.grad = None

    @torch.no_grad()
    def _free_full_params(self, params: List[FlatParameter]) -> None:
        """
        Free up storage for full parameters.
        """
        current_stream = torch.cuda.current_stream()
        for p in params:
            # e.g., world_size == 1 or self.sharding_strategy = NO_SHARD
            if not p._is_sharded:  # type: ignore[attr-defined]
                if (
                    self._mixed_precision_enabled_for_params()
                ):
                    self._free_mp_shard(cast(List[FlatParameter], [p]))
                continue
            # Don't let PyTorch reuse this memory until all work in the current
            # stream is complete.
            p._full_param_padded.record_stream(current_stream)  # type: ignore[attr-defined]
            # There may be external references to the Tensor Storage that we
            # can't modify, such as references that are created by
            # ctx.save_for_backward in the forward pass. Thus when we
            # unshard parameters, we should reuse the original Tensor
            # Storage object and unshard it in-place. For now, just resize
            # the Storage to 0 to save memory.
            _free_storage(p._full_param_padded)  # type: ignore[attr-defined]

    @torch.no_grad()
    def _use_param_local_shard(self, params: List[FlatParameter]) -> None:
        """Use local shard for a list of params, which resides on CPU if using
        CPU offloading."""
        for p in params:
            if self.cpu_offload.offload_params:
                # Ensure local_shard resides in CPU if we are offloading params.
                assert p._local_shard.device == torch.device(  # type: ignore[attr-defined]
                    "cpu"
                ), "Expected p._local_shard to be on CPU"
            p.data = p._local_shard  # type: ignore[attr-defined]

    def _assert_state(self, state: Union[TrainingState_, List[TrainingState_]]) -> None:
        """Assert we are in the given state."""
        # Since assert can be turned off and this error checking
        # is really important, we use explicit error checking
        # and raise a ValueError if needed.
        if isinstance(state, TrainingState_):
            state = [state]
        if self.training_state not in state:
            msg = (
                f"expected to be in states {state} but current state "
                f"is {self.training_state}"
            )
            # In case we are failing in the context of autograd hook, asserting
            # may not generate useful msg. So, let's print it to be sure.
            if self.rank == 0:
                print(f"Asserting FSDP instance is: {self}")
                print(f"ERROR: {msg}")
                traceback.print_stack()
            raise ValueError(msg)

    @contextmanager
    def no_sync(self) -> Generator:
        """
        A context manager to disable gradient synchronizations across FSDP
        instances. Within this context, gradients will be accumulated in module
        variables, which will later be synchronized in the first
        forward-backward pass after exiting the context. This should only be
        used on the root FSDP instance and will recursively apply to all
        children FSDP instances.

        .. note:: This likely results in higher memory usage because FSDP will
            accumulate the full model gradients (instead of gradient shards)
            until the eventual sync.

        .. note:: When used with CPU offloading, the gradients will not be
            offloaded to CPU when inside the context manager. Instead, they
            will only be offloaded right after the eventual sync.
        """
        self._lazy_init()
        assert self._is_root, "`no_sync()` on inner FSDP instances is not supported"
        self._assert_state(TrainingState_.IDLE)
        old_flags = []
        for m in self.modules():
            if isinstance(m, FullyShardedDataParallel):
                old_flags.append((m, m._require_backward_grad_sync))
                m._require_backward_grad_sync = False
        try:
            yield
        finally:
            for m, old_flag in old_flags:
                assert not m._require_backward_grad_sync, (
                    "`_require_backward_grad_sync` was incorrectly set to "
                    "`True` while in the `no_sync()` context manager"
                )
                m._require_backward_grad_sync = old_flag

    @property
    def params_with_grad(self) -> List[Parameter]:
        """
        Recursively returns a list of all module parameters that have a gradient.
        """
        return [p for p in self.parameters() if p.grad is not None]

    @torch.no_grad()
    def clip_grad_norm_(
        self, max_norm: Union[float, int], norm_type: Union[float, int] = 2.0
    ) -> None:
        """
        Clip all gradients at this point in time. The norm is computed over all
        gradients together, as if they were concatenated into a single vector.
        Gradients are modified in-place.

        Args:
            max_norm (float or int): max norm of the gradients
            norm_type (float or int): type of the used p-norm. Can be ``'inf'``
                for infinity norm.

        Returns:
            Total norm of the parameters (viewed as a single vector).

        .. note:: This is analogous to ``torch.nn.utils.clip_grad_norm_`` but
            handles the partitioning and multiple devices per rank under the
            hood. The default torch util is not applicable here, because each
            rank only has a partial view of all the grads in the model, so
            calling it for FSDP models would lead to different scaling being
            applied per subset of model parameters.

        .. warning:: This needs to be called on all ranks, since synchronization
            primitives will be used.
        """
        self._lazy_init()
        self._wait_for_previous_optim_step()
        assert self._is_root, "clip_grad_norm should only be called on the root (parent) instance"
        self._assert_state(TrainingState_.IDLE)

        max_norm = float(max_norm)
        norm_type = float(norm_type)
        # Computes the max norm for this shard's gradients and sync's across workers
        local_norm = _calc_grad_norm(self.params_with_grad, norm_type).cuda()  # type: ignore[arg-type]
        if norm_type == math.inf:
            total_norm = local_norm
            dist.all_reduce(total_norm, op=torch.distributed.ReduceOp.MAX, group=self.process_group)
        else:
            total_norm = local_norm ** norm_type
            dist.all_reduce(total_norm, group=self.process_group)
            total_norm = total_norm ** (1.0 / norm_type)

        if self.cpu_offload:
            total_norm = total_norm.cpu()

        clip_coef = torch.tensor(max_norm, dtype=total_norm.dtype, device=total_norm.device) / (total_norm + 1e-6)
        if clip_coef < 1:
            # multiply by clip_coef, aka, (max_norm/total_norm).
            for p in self.params_with_grad:
                assert p.grad is not None
                p.grad.detach().mul_(clip_coef.to(p.grad.device))

    @staticmethod
    def full_optim_state_dict(
        model: torch.nn.Module,
        optim: torch.optim.Optimizer,
        optim_input: Optional[Union[
            List[Dict[str, Any]], Iterable[torch.nn.Parameter],
        ]] = None,
        rank0_only: bool = True,
        group=None,
    ) -> Dict[str, Any]:
        """
        Consolidates the full optimizer state on rank 0 and returns it
        as a :class:`dict` following the convention of
        :meth:`torch.optim.Optimizer.state_dict`, i.e. with keys ``"state"``
        and ``"param_groups"``. The flattened parameters in ``FSDP`` modules
        contained in ``model`` are mapped back to their unflattened parameters.

        .. warning:: This needs to be called on all ranks since synchronization
            primitives are used. However, if ``rank0_only=True``, then the
            state dict is only populated on rank 0, and all other ranks return
            an empty :class:`dict`.

        .. warning:: Unlike ``torch.optim.Optimizer.state_dict()``, this method
            uses full parameter names as keys instead of parameter IDs.

        .. warning:: If you do not pass ``model.parameters()`` as the first
            argument to the optimizer, then you should pass that same value to
            this method as ``optim_input``.

        .. note:: Like in :meth:`torch.optim.Optimizer.state_dict`, the tensors
            contained in the optimizer state dict are not cloned, so there may
            be aliasing surprises. For best practices, consider saving the
            returned optimizer state dict immediately, e.g. using
            ``torch.save()``.

        Args:
            model (torch.nn.Module): Root module (which may or may not be a
                :class:`FullyShardedDataParallel` instance) whose parameters
                were passed into the optimizer ``optim``.
            optim (torch.optim.Optimizer): Optimizer for ``model`` 's
                parameters.
            optim_input (Optional[Union[List[Dict[str, Any]], Iterable[torch.nn.Parameter]]]):
                Input passed into the optimizer ``optim`` representing either a
                :class:`list` of parameter groups or an iterable of parameters;
                if ``None``, then this method assumes the input was
                ``model.parameters()``. (Default: ``None``)
            rank0_only (bool): If ``True``, saves the populated :class:`dict`
                only on rank 0; if ``False``, saves it on all ranks. (Default:
                ``True``)
            group (dist.ProcessGroup): Model's process group or ``None`` if using
                the default process group. (Default: ``None``)

        Returns:
            Dict[str, Any]: A :class:`dict` containing the optimizer state for
            ``model`` 's original unflattened parameters and including keys
            "state" and "param_groups" following the convention of
            :meth:`torch.optim.Optimizer.state_dict`. If ``rank0_only=True``,
            then nonzero ranks return an empty :class:`dict`.
        """
        osd = optim.state_dict()
        osd_state, osd_param_groups = osd["state"], osd["param_groups"]
        rank = dist.get_rank(group)
        to_save = not rank0_only or rank == 0
        full_osd: Dict = {"state": {}, "param_groups": []} if to_save else {}
        full_osd_state = full_osd["state"] if to_save else None

        # Construct the local mapping between unflattened parameter names
        # (`_OptimStateKey`s) and parameter IDs and broadcast rank 0's mapping
        param_to_unflat_param_names: Dict[torch.nn.Parameter, List[str]] = \
            _get_param_to_unflat_param_names(model)
        flat_param_id_to_param: List[torch.nn.Parameter] = \
            _get_param_id_to_param(model, optim_input)
        optim_state_key_to_flat_param_id: Dict[_OptimStateKey, int] = {}  # local
        r0_flat_param_id_to_optim_state_key: Dict[int, _OptimStateKey] = collections.OrderedDict()  # rank 0
        for flat_param_id, param in enumerate(flat_param_id_to_param):
            # Do not include parameters without state to avoid empty mappings
            # just like in normal `torch.optim.Optimizer.state_dict()`
            if flat_param_id not in osd_state:
                continue
            optim_state_key = _OptimStateKey(
                unflat_param_names=tuple(param_to_unflat_param_names[param]),
                is_flat_param=isinstance(param, FlatParameter),
            )
            if rank == 0:
                r0_flat_param_id_to_optim_state_key[flat_param_id] = optim_state_key
            optim_state_key_to_flat_param_id[optim_state_key] = flat_param_id
        obj_list = [r0_flat_param_id_to_optim_state_key] if rank == 0 else [None]
        dist.broadcast_object_list(obj_list, src=0, group=group)
        r0_flat_param_id_to_optim_state_key = obj_list[0]

        # Ensure that all ranks have at least the optimizer states needed by
        # rank 0's optimizer
        missing_keys: List[_OptimStateKey] = []
        for r0_optim_state_key in r0_flat_param_id_to_optim_state_key.values():
            if r0_optim_state_key not in optim_state_key_to_flat_param_id:
                # A parameter from rank 0's optimizer does not exist for this
                # rank's optimizer
                missing_keys.append(r0_optim_state_key)
                continue
            flat_param_id = optim_state_key_to_flat_param_id[r0_optim_state_key]
            assert flat_param_id >= 0 and flat_param_id < len(flat_param_id_to_param), \
                "Check the `flat_param_id_to_param` construction"
        device = torch.device("cuda", torch.cuda.current_device())
        num_missing = torch.tensor([len(missing_keys)], dtype=torch.int32, device=device)
        dist.all_reduce(num_missing, group=group)
        if num_missing.item() > 0:
            obj_list = [None for _ in range(dist.get_world_size(group))]
            dist.all_gather_object(obj_list, missing_keys, group=group)
            error_msg = (
                "FSDP currently requires each rank to have at least the "
                "optimizer states needed by rank 0's optimizer but some ranks "
                "are missing some of those states"
            )
            for rank, keys in enumerate(obj_list):
                if len(keys) > 0:
                    error_msg += (
                        f"\nRank {rank} is missing states for the parameters: "
                        f"{[key.unflat_param_names for key in keys]}"
                    )
            raise RuntimeError(error_msg)

        # Iterate in rank 0's flattened parameter ID order to ensure aligned
        # all-gathers across ranks
        flat_param_to_fsdp_module = _get_flat_param_to_fsdp_module(model)
        for r0_optim_state_key in r0_flat_param_id_to_optim_state_key.values():
            flat_param_id = optim_state_key_to_flat_param_id[r0_optim_state_key]
            param = flat_param_id_to_param[flat_param_id]
            if r0_optim_state_key.is_flat_param:
                fsdp_module = flat_param_to_fsdp_module[param]
                unflat_state = _unflatten_optim_state(
                    param, osd_state[flat_param_id], fsdp_module, to_save,
                )
                if to_save:
                    assert len(unflat_state) == len(r0_optim_state_key.unflat_param_names)
                    for unflat_param_name, unflat_param_state in zip(
                        r0_optim_state_key.unflat_param_names, unflat_state,
                    ):
                        full_osd_state[unflat_param_name] = unflat_param_state
            elif to_save:
                assert len(r0_optim_state_key.unflat_param_names) == 1
                unflat_param_name = r0_optim_state_key.unflat_param_names[0]
                full_osd_state[unflat_param_name] = copy.copy(osd_state[flat_param_id])
                for state_name, value in full_osd_state[unflat_param_name].items():
                    if torch.is_tensor(value):
                        full_osd_state[unflat_param_name][state_name] = value.cpu()

        if not to_save:
            return {}

        # Handle the "param_groups" part of the optimizer state dict
        full_osd_param_groups = full_osd["param_groups"]  # alias
        for flat_param_group in osd_param_groups:
            unflat_param_group = copy.deepcopy(flat_param_group)
            param_group_params = [
                flat_param_id_to_param[flat_param_id]
                for flat_param_id in flat_param_group["params"]
            ]
            nested_unflat_param_names = [
                param_to_unflat_param_names[param]
                for param in param_group_params
            ]
            unflat_param_group["params"] = [
                unflat_param_name
                for unflat_param_names in nested_unflat_param_names
                for unflat_param_name in unflat_param_names
            ]  # flatten the list of lists
            full_osd_param_groups.append(unflat_param_group)
        return full_osd

    @staticmethod
    def shard_full_optim_state_dict(
        full_optim_state_dict: Dict[str, Any],
        model: torch.nn.Module,
        optim_input: Optional[Union[
            List[Dict[str, Any]], Iterable[torch.nn.Parameter],
        ]] = None,
    ) -> Dict[str, Any]:
        """
        Shards the full optimizer state dict ``full_optim_state_dict`` by
        remapping the state to flattened parameters instead of unflattened
        parameters and restricting to only this rank's part of the optimizer
        state. The first argument should be the return value of
        :meth:`full_optim_state_dict`.

        Example::

            >>> from torch.distributed.fsdp import FullyShardedDataParallel as FSDP
            >>> model, optim = ...
            >>> full_osd = FSDP.full_optim_state_dict(model, optim)
            >>> torch.save(full_osd, PATH)
            >>> # Define new model with possibly different world size
            >>> new_model, new_optim = ...
            >>> full_osd = torch.load(PATH)
            >>> sharded_osd = FSDP.shard_full_optim_state_dict(full_osd, new_model)
            >>> new_optim.load_state_dict(sharded_osd)

        .. warning:: If you do not pass ``model.parameters()`` as the first
            argument to the optimizer, then you should pass that same value to
            this method as ``optim_input``.

        .. note:: Both :meth:`shard_full_optim_state_dict` and
            :meth:`scatter_full_optim_state_dict` may be used to get the
            sharded optimizer state dict to load. Assuming that the full
            optimizer state dict resides in CPU memory, the former requires
            each rank to have the full dict in CPU memory, where each rank
            individually shards the dict without any communication, while the
            latter requires only rank 0 to have the full dict in CPU memory,
            where rank 0 moves each shard to GPU memory (for NCCL) and
            communicates it to ranks appropriately. Hence, the former has
            higher aggregate CPU memory cost, while the latter has higher
            communication cost.

        Args:
            full_optim_state_dict (Dict[str, Any]): Optimizer state dict
                corresponding to the unflattened parameters and holding the
                full non-sharded optimizer state.
            model (torch.nn.Module): Root module (which may or may not be a
                :class:`FullyShardedDataParallel` instance) whose parameters
                correspond to the optimizer state in ``full_optim_state_dict``.
            optim_input (Optional[Union[List[Dict[str, Any]], Iterable[torch.nn.Parameter]]]):
                Input passed into the optimizer representing either a
                :class:`list` of parameter groups or an iterable of parameters;
                if ``None``, then this method assumes the input was
                ``model.parameters()``. (Default: ``None``)

        Returns:
            Dict[str, Any]: The full optimizer state dict now remapped to
            flattened parameters instead of unflattened parameters and
            restricted to only include this rank's part of the optimizer state.
        """
        sharded_osd = _flatten_full_optim_state_dict(
            full_optim_state_dict, model, True,
        )
        return _rekey_sharded_optim_state_dict(sharded_osd, model, optim_input)

    @staticmethod
    def scatter_full_optim_state_dict(
        full_optim_state_dict: Optional[Dict[str, Any]],
        model: torch.nn.Module,
        optim_input: Optional[Union[
            List[Dict[str, Any]], Iterable[torch.nn.Parameter],
        ]] = None,
        group: Optional[Any] = None,
    ) -> Dict[str, Any]:
        """
        Scatters the full optimizer state dict from rank 0 to all other ranks,
        returning the sharded optimizer state dict on each rank. The return
        value is the same as :meth:`shard_full_optim_state_dict`, and on rank
        0, the first argument should be the return value of
        :meth:`full_optim_state_dict`.

        Example::

            >>> from torch.distributed.fsdp import FullyShardedDataParallel as FSDP
            >>> model, optim = ...
            >>> full_osd = FSDP.full_optim_state_dict(model, optim)  # only non-empty on rank 0
            >>> # Define new model with possibly different world size
            >>> new_model, new_optim, new_group = ...
            >>> sharded_osd = FSDP.scatter_full_optim_state_dict(full_osd, new_model, group=new_group)
            >>> new_optim.load_state_dict(sharded_osd)

        .. note:: Both :meth:`shard_full_optim_state_dict` and
            :meth:`scatter_full_optim_state_dict` may be used to get the
            sharded optimizer state dict to load. Assuming that the full
            optimizer state dict resides in CPU memory, the former requires
            each rank to have the full dict in CPU memory, where each rank
            individually shards the dict without any communication, while the
            latter requires only rank 0 to have the full dict in CPU memory,
            where rank 0 moves each shard to GPU memory (for NCCL) and
            communicates it to ranks appropriately. Hence, the former has
            higher aggregate CPU memory cost, while the latter has higher
            communication cost.

        Args:
            full_optim_state_dict (Optional[Dict[str, Any]]): Optimizer state
                dict corresponding to the unflattened parameters and holding
                the full non-sharded optimizer state if on rank 0; the argument
                is ignored on nonzero ranks.
            model (torch.nn.Module): Root module (which may or may not be a
                :class:`FullyShardedDataParallel` instance) whose parameters
                correspond to the optimizer state in ``full_optim_state_dict``.
            optim_input (Optional[Union[List[Dict[str, Any]], Iterable[torch.nn.Parameter]]]):
                Input passed into the optimizer representing either a
                :class:`list` of parameter groups or an iterable of parameters;
                if ``None``, then this method assumes the input was
                ``model.parameters()``. (Default: ``None``)
            group (dist.ProcessGroup): Model's process group or ``None`` if
                using the default process group. (Default: ``None``)

        Returns:
            Dict[str, Any]: The full optimizer state dict now remapped to
            flattened parameters instead of unflattened parameters and
            restricted to only include this rank's part of the optimizer state.
        """
        # Try to use the passed-in process group, the model's process group,
        # or the default process group (i.e. `None`) in that priority order
        if group is None and hasattr(model, "process_group"):
            group = model.process_group
        rank = dist.get_rank(group)
        world_size = dist.get_world_size(group)
        # Check for a valid broadcast device, preferring GPU when available
        using_nccl = dist.distributed_c10d._check_for_nccl_backend(group)
        broadcast_device = torch.device("cuda") if torch.cuda.is_available() \
            else torch.device("cpu")
        if using_nccl and not torch.cuda.is_available():
            raise RuntimeError("NCCL requires a GPU for collectives")
        # Flatten the optimizer state dict and construct a copy with the
        # positive-dimension tensors' shapes in place of the tensors themselves
        # since those tensors will be broadcast separately to avoid copying
        if rank == 0:
            if full_optim_state_dict is None:
                raise ValueError("Rank 0 must pass in the full optimizer state dict")
            flat_osd = _flatten_full_optim_state_dict(full_optim_state_dict, model, False)
            processed_osd = _process_pos_dim_tensor_state(flat_osd, world_size)
        # Broadcast the optim state dict without positive-dimension tensor
        # state and the FSDP parameter IDs from rank 0 to all ranks
        processed_osd = _broadcast_processed_optim_state_dict(
            processed_osd if rank == 0 else None, rank, group,
        )
        # Broadcast positive-dimension tensor state (both sharded tensors for
        # FSDP parameters and unsharded tensors for non-FSDP parameters)
        sharded_osd = _broadcast_pos_dim_tensor_states(
            processed_osd, flat_osd if rank == 0 else None, rank, world_size,
            group, broadcast_device,
        )
        # Rekey the optimizer state dict to use parameter IDs according to this
        # rank's `optim_input`
        sharded_osd = _rekey_sharded_optim_state_dict(sharded_osd, model, optim_input)
        return sharded_osd

    @staticmethod
    def rekey_optim_state_dict(
        optim_state_dict: Dict[str, Any],
        optim_state_key_type: OptimStateKeyType,
        model: torch.nn.Module,
        optim_input: Optional[Union[
            List[Dict[str, Any]], Iterable[torch.nn.Parameter],
        ]] = None,
    ) -> Dict[str, Any]:
        """
        Re-keys the optimizer state dict ``optim_state_dict`` to use the key
        type ``optim_state_key_type``. This can be used to achieve
        compatibility between optimizer state dicts from models with FSDP
        instances and ones without.

        To re-key an FSDP full optimizer state dict (i.e. from
        :meth:`full_optim_state_dict`) to use parameter IDs and be loadable to
        a non-wrapped model::

            >>> wrapped_model, wrapped_optim = ...
            >>> full_osd = FSDP.full_optim_state_dict(wrapped_model, wrapped_optim)
            >>> nonwrapped_model, nonwrapped_optim = ...
            >>> rekeyed_osd = FSDP.rekey_optim_state_dict(full_osd, OptimStateKeyType.PARAM_ID, nonwrapped_model)
            >>> nonwrapped_optim.load_state_dict(rekeyed_osd)

        To re-key a normal optimizer state dict from a non-wrapped model to be
        loadable to a wrapped model::

            >>> nonwrapped_model, nonwrapped_optim = ...
            >>> osd = nonwrapped_optim.state_dict()
            >>> rekeyed_osd = FSDP.rekey_optim_state_dict(osd, OptimStateKeyType.PARAM_NAME, nonwrapped_model)
            >>> wrapped_model, wrapped_optim = ...
            >>> sharded_osd = FSDP.shard_full_optim_state_dict(rekeyed_osd, wrapped_model)
            >>> wrapped_optim.load_state_dict(sharded_osd)

        Returns:
            Dict[str, Any]: The optimizer state dict re-keyed using the
            parameter keys specified by ``optim_state_key_type``.
        """
        assert optim_state_key_type in \
            (OptimStateKeyType.PARAM_NAME, OptimStateKeyType.PARAM_ID)
        osd = optim_state_dict  # alias
        # Validate that the existing parameter keys are uniformly typed
        uses_param_name_mask = [
            type(param_key) is str for param_key in osd["state"]
        ]
        uses_param_id_mask = [
            type(param_key) is int for param_key in osd["state"]
        ]
        if (any(uses_param_name_mask) and not all(uses_param_name_mask)) or \
                (any(uses_param_id_mask) and not all(uses_param_id_mask)):
            error_msg = f"Invalid parameter keys: {osd['state'].keys()}"
            raise ValueError(error_msg)
        # Return directly if the existing key type matches the target key type
        if (optim_state_key_type == OptimStateKeyType.PARAM_NAME and
            all(uses_param_name_mask)) or \
            (optim_state_key_type == OptimStateKeyType.PARAM_ID and
                all(uses_param_id_mask)):
            return osd
        # Otherwise, actually perform the re-keying
        new_osd = {}
        if optim_state_key_type == OptimStateKeyType.PARAM_NAME:  # ID -> name
            param_id_to_param = _get_param_id_to_param(model, optim_input)
            param_to_param_name = _get_param_to_param_name(model)
            param_id_to_param_name: List[str] = [
                param_to_param_name[param] for param in param_id_to_param
            ]
            new_osd["state"] = {
                param_id_to_param_name[param_id]: param_state
                for param_id, param_state in osd["state"].items()
            }
            new_osd["param_groups"] = copy.deepcopy(osd["param_groups"])
            for param_group in new_osd["param_groups"]:
                param_group["params"] = sorted([
                    param_id_to_param_name[param_id]
                    for param_id in param_group["params"]
                ])
            return new_osd
        elif optim_state_key_type == OptimStateKeyType.PARAM_ID:  # name -> ID
            param_name_to_param = _get_param_name_to_param(model)
            param_to_param_id = _get_param_to_param_id(model, optim_input)
            # Because not all model parameters may be passed as the optimizer
            # input, we may need to drop some parameters from this mapping
            param_name_to_param_id = {
                param_name: param_to_param_id[param]
                for param_name, param in param_name_to_param.items()
                if param in param_to_param_id
            }
            new_osd["state"] = {
                param_name_to_param_id[param_name]: param_state
                for param_name, param_state in osd["state"].items()
            }
            new_osd["param_groups"] = copy.deepcopy(osd["param_groups"])
            for param_group in new_osd["param_groups"]:
                param_group["params"] = sorted([
                    param_name_to_param_id[param_name]
                    for param_name in param_group["params"]
                ])
            return new_osd
        return new_osd  # should never reach here


def _get_default_cuda_device(module: nn.Module) -> torch.device:
    """Try to infer CUDA device from module parameters."""
    try:
        compute_device = next(module.parameters()).device
        if compute_device.type == "cuda":
            return compute_device
    # e.g., if module does not have parameters, it will throw StopIteration,
    # in this case, instead of raising exception, return cuda device.
    except StopIteration:
        pass
    # Fall back to current CUDA device
    return torch.device("cuda", torch.cuda.current_device())


def _free_storage(data: torch.Tensor) -> None:
    """Free underlying storage of a Tensor."""
    if data.storage().size() > 0:
        # Since we're modifying the Tensor's Storage directly, make sure the Tensor
        # is the sole occupant of the Storage.
        assert (
            data.storage_offset() == 0
        ), "The tensor is not the sole occupant of the storage."
        data.storage().resize_(0)  # type: ignore[attr-defined]


@torch.no_grad()
def _alloc_storage(data: torch.Tensor, size: torch.Size) -> None:
    """Allocate storage for a tensor."""
    if data.storage().size() == size.numel():  # no need to reallocate
        return
    assert (
        data.storage().size() == 0
    ), "Then tensor storage should have been resized to be 0."
    data.storage().resize_(size.numel())  # type: ignore[attr-defined]

def p_assert(cond: Any, s: Any) -> None:
    """This is used as an alternate to ``assert`` when in the backward context
    to print the error message ``s`` since otherwise, it is swallowed."""
    if not cond:
        print(s)
        raise AssertionError

def _calc_grad_norm(parameters: List[torch.nn.Parameter], p: float) -> torch.Tensor:
    r"""Calculate gradient norm of an iterable of parameters.
    Returns:
        Total norm of the parameters (viewed as a single vector).
    """
    parameters = [p for p in parameters if p.grad is not None]

    if len(parameters) == 0:
        return torch.tensor(0.0)
    if p == math.inf:
        local_norm = torch.tensor(max(par.grad.detach().abs().max() for par in parameters))
    else:
        # Compute the norm in full precision no matter what
        local_norm = torch.linalg.vector_norm(
            torch.stack(
                [
                    torch.linalg.vector_norm(par.grad.detach(), p, dtype=torch.float32)
                    for par in parameters
                ]
            ),
            p,
        )
    local_norm.to(dtype=parameters[0].dtype)
    return local_norm


def _get_param_to_unflat_param_names(
    model: torch.nn.Module,
    dedup_shared_params: bool = True,
) -> Dict[torch.nn.Parameter, List[str]]:
    """
    Constructs a mapping from flattened parameter (including non-FSDP-module
    parameters) to its unflattened parameter names. For non-FSDP-module
    parameters, these mapped-to lists always contain a single element. The
    unflattened parameter names should match the keys of the model state dict.

    For shared parameters, only the first parameter name is included (following
    the ``torch.nn.Module.parameters()`` order).

    Args:
        model (torch.nn.Module): Root module (which may or may not be a
            :class:`FullyShardedDataParallel` instance).
        dedup_shared_params (bool): If ``True``, only includes the first
            list of unflattened parameter names corresponding to a parameter
            in the module walk order; if ``False``, then includes all of the
            unflattened parameter names.
    """
    def module_fn(module, prefix, param_to_unflat_param_names):
        # For FSDP modules with a `FlattenParamsWrapper`, only add the entry
        # when considering the `FlattenParamsWrapper` to avoid duplication
        if isinstance(module, FullyShardedDataParallel) and not module._use_param_exec_order_policy:
            return
        for param_name, param in module.named_parameters(recurse=False):
            prefixed_param_names = [
                clean_tensor_name(prefix + prefixed_param_name)
                for prefixed_param_name in param._prefixed_param_names
            ] if isinstance(param, FlatParameter) else [prefix + param_name]
            # If this parameter has already been visited, then it is a
            # shared parameter; then, only take the first parameter name
            is_shared_param = param in param_to_unflat_param_names
            if not is_shared_param:
                param_to_unflat_param_names[param] = prefixed_param_names
            elif not dedup_shared_params:
                param_to_unflat_param_names[param].extend(prefixed_param_names)

    def return_fn(param_to_unflat_param_names):
        return param_to_unflat_param_names

    param_to_unflat_param_names: Dict[torch.nn.Parameter, List[str]] = {}
    return _apply_to_modules(
        model, module_fn, return_fn, param_to_unflat_param_names,
    )


def _get_param_to_param_name(
    model: torch.nn.Module,
) -> Dict[torch.nn.Parameter, str]:
    """
    Constructs a mapping from parameters to their parameter names. ``model``
    should not contain any :class:`FullyShardedDataParallel` instances, which
    means that none of the parameters should be ``FlatParameter`` s. As a
    result, compared to :meth:`_get_param_to_unflat_param_names`, the mapped
    values may be flattened from singleton :class:`list` s to the contained
    names themselves.

    Args:
        model (torch.nn.Module): Root module, which should not contain any
            :class:`FullyShardedDataParallel` instances.
    """
    param_to_param_names = _get_param_to_unflat_param_names(model)
    for param_names in param_to_param_names.values():
        assert len(param_names) > 0, "`_get_param_to_unflat_param_names()` " \
            "should not construct empty lists"
        if len(param_names) > 1:
            raise RuntimeError(
                "Each parameter should only map to one parameter name but got "
                f"{len(param_names)}: {param_names}"
            )
    param_to_param_name = {
        param: param_names[0]
        for param, param_names in param_to_param_names.items()
    }
    return param_to_param_name


def _get_param_name_to_param(
    model: torch.nn.Module,
) -> Dict[str, torch.nn.Parameter]:
    """Constructs the inverse mapping of :meth:`_get_param_to_param_name`."""
    param_to_param_name = _get_param_to_param_name(model)
    return dict(zip(param_to_param_name.values(), param_to_param_name.keys()))


def clean_tensor_name(tensor_name: str) -> str:
    """Cleans the parameter or buffer name by removing any FSDP-related
    prefixes."""
    # FSDP full tensor names may not have both (i.e. `FSDP_PREFIX`), so we
    # call `replace()` twice separately
    tensor_name = tensor_name.replace(FSDP_WRAPPED_MODULE + ".", "")
    tensor_name = tensor_name.replace(FPW_MODULE + ".", "")
    return tensor_name<|MERGE_RESOLUTION|>--- conflicted
+++ resolved
@@ -853,13 +853,7 @@
             self._param_exec_order_state = ParamExecOrderState.UNINITIALIZED
             # A list that stores the handles based on the parameter execution order
             self._handles_exec_order: List[FlatParamHandle] = []
-<<<<<<< HEAD
             self._register_param_handles_from_root_module(module)
-=======
-            handle_init_mode = auto_wrap_policy.handle_init_mode
-            # TODO (linjianma): introduce module level group_policy
-            self._register_param_handles_from_root_module(module, handle_init_mode)
->>>>>>> 0edc3d36
             # self.flat_param_to_handle maps param to handle, it will be used to
             # get handle execution ordering.
             self.flat_param_to_handle: Dict[FlatParameter, FlatParamHandle] = dict()
@@ -943,7 +937,6 @@
         """Registers the parameter handle to this FSDP instance."""
         if handle not in self._handles:
             self._handles.append(handle)
-<<<<<<< HEAD
 
     def _get_params_per_wrapped_module(self, root_module) -> List[List[nn.Parameter]]:
         # TODO (linjianma) modify it to wrap based on ``self.auto_wrap_policy.module_level_group_policy``
@@ -1064,124 +1057,6 @@
 
         This function will only be called with ``_use_param_exec_order_policy = True``,
         and will be called at most once.
-=======
-
-    def _register_param_handles_from_root_module(
-        self,
-        root_module,
-        init_mode: HandleInitMode,
-    ) -> None:
-        """
-        This registers :class:`FlatParamHandle` s from the parameters in
-        ``root_module``. This also initializes:
-            _fsdp_wrapped_module (nn.Module): Top-level root module passed into
-                the :class:`FullyShardedDataParallel` constructor.
-            _module_to_handles (Dict[nn.Module, List[FlatParamHandle]]):
-                Mapping from module to the :class:`FlatParamHandle` s whose
-                :class:`FlatParameter` contains at least one of the module's
-                parameters.
-
-        This should only be called once during FSDP initialization.
-
-        This names the :class:`FlatParameter` s "flat_param0", "flat_param1",
-        etc. We avoid naming it based on the :class:`FlatParameter` 's
-        comprising original parameters since then the name may become
-        excessively long.
-
-        The ``PARAM_LEVEL`` path assumes that ``root_module.parameters()`` is
-        the same across ranks, and the ``MODULE_LEVEL`` path assumes that
-        ``root_module.modules()`` is the same across ranks.
-        """
-        self._fsdp_wrapped_module = root_module
-        self._module_to_handles: Dict[nn.Module, List[FlatParamHandle]] = (
-            collections.defaultdict(list)
-        )
-        # Register parameter handles (modifying the modules in place)
-        if init_mode == HandleInitMode.PARAM_LEVEL:
-            params = list(root_module.parameters())
-            for param in params:
-                self._register_param_handle_from_params([param], root_module)
-        elif init_mode == HandleInitMode.MODULE_LEVEL:
-            params_per_module = [
-                list(module.parameters(recurse=False))
-                for module in root_module.modules()
-            ]
-            for params in params_per_module:
-                if params:
-                    self._register_param_handle_from_params(params, root_module)
-        else:
-            raise ValueError(f"Invalid `init_mode`: {init_mode}")
-        self.params: List[FlatParameter] = [handle.flat_param for handle in self._handles]
-        self._register_flat_params()
-        self._register_pre_forward_hooks()
-        self._register_post_forward_hooks()
-
-    # TODO (awgu): This registration/de-registration will need to get
-    # refactored for multiple parameter groups
-    def _register_flat_params(self):
-        """
-        Registers all of this :class:`FullyShardedDataParallel` 's
-        :class:`FlatParameter` s to make them visible to ``nn.Module`` methods.
-        """
-        flat_param_index = 0
-        for handle in self._handles:
-            self.register_parameter(f"flat_param{flat_param_index}", handle.flat_param)
-            flat_param_index += 1
-
-    def _deregister_flat_params(self):
-        """
-        De-registers all of this :class:`FullyShardedDataParallel` 's
-        :class:`FlatParameter` s to make them invisible to ``nn.Module``
-        methods.
-        """
-        flat_param_index = 0
-        for handle in self._handles:
-            flat_param_name = f"flat_param{flat_param_index}"
-            p_assert(
-                flat_param_name in self._parameters,
-                f"keys: {self._parameters.keys()}\nflat_param_name: {flat_param_name}"
-            )
-            self._parameters.pop(f"flat_param{flat_param_index}")
-            flat_param_index += 1
-
-    def _register_param_handle_from_params(
-        self,
-        params: List[nn.Parameter],
-        root_module: nn.Module,
-    ) -> FlatParamHandle:
-        """
-        Constructs a :class:`FlatParamHandle` from ``params`` and registers it
-        to this FSDP instance.
-
-        Args:
-            params (List[nn.Parameter]): The parameters to use to construct a
-                single flattened parameter; these should be registered to the
-                modules in ``root_module`` 's module hierarchy.
-            root_module (nn.Module): The root module of the module hierarchy
-                that contains all parameters in ``params``. This should be the
-                module passed to the :class:`FullyShardedDataParallel`
-                constructor. Internally, parameter names are prefixed starting
-                from this root module.
-        """
-        if len(params) == 0:
-            return
-        handle = FlatParamHandle(params, root_module)
-        for module in handle._get_modules():
-            self._module_to_handles[module].append(handle)
-        self._register_param_handle(handle)
-        print(f"[Rank {self.rank}] registered handle for {handle.flat_param._prefixed_param_names}")
-        return handle
-
-    def _register_param_handles_from_handles(
-        self,
-        handles_per_flat_param: List[List[FlatParamHandle]],
-    ) -> None:
-        """
-        Re-registers parameter handles from existing handles, where the new
-        handle construction is specified by ``handles_per_flat_param``. This
-        only supports coalescing existing handles into handles that are at
-        least as large.
->>>>>>> 0edc3d36
 
         Currently, gradients are not preserved during this reconstruction.
 
@@ -2541,14 +2416,11 @@
         probably be replaced with something more intelligent that factors in
         the execution order parameter sequence.
 
-<<<<<<< HEAD
         TODO (linjianma): for now ``params_to_reshard`` is incorrect. Before
         the forward pass of a given module it could reshard its parent module's
         parameters, even when those parameters will be used later in the
         forward pass.
 
-=======
->>>>>>> 0edc3d36
         Args:
             handles (List[FlatParamHandle]): :class:`FlatParamHandle` s that
                 manage :class:`FlatParameter` s that have at least some part of
@@ -2712,11 +2584,7 @@
         self._pre_forward_handles.clear()
         for module in self.module.modules():
             module_flat_param_handles = self._module_to_handles[module]
-<<<<<<< HEAD
             reshard_fn = None # functools.partial(self._pre_forward_reshard, module_flat_param_handles)
-=======
-            reshard_fn = functools.partial(self._pre_forward_reshard, module_flat_param_handles)
->>>>>>> 0edc3d36
             hook = functools.partial(self._pre_forward, module_flat_param_handles, reshard_fn)
             self._pre_forward_handles.append(module.register_forward_pre_hook(hook))
 
@@ -2734,7 +2602,6 @@
         for module in self.module.modules():
             # TODO (awgu) (linjianma): do not reshard in the post-forward for
             # now but investigate if we should
-<<<<<<< HEAD
             reshard_fn = functools.partial(
                 self._reshard,
                 [handle.flat_param for handle in self._module_to_handles[module]],
@@ -2742,9 +2609,6 @@
                 free_mp_shard=self._mixed_precision_enabled_for_params(),
             )
             hook = functools.partial(self._post_forward, self._module_to_handles[module], reshard_fn)
-=======
-            hook = functools.partial(self._post_forward, self._module_to_handles[module], None)
->>>>>>> 0edc3d36
             self._post_forward_handles.append(module.register_forward_hook(hook))
 
     @torch.no_grad()
@@ -3493,33 +3357,20 @@
             # TODO (awgu) (linjianma): replace this `handles_per_flat_param`
             # with something more intelligent
             self._handles_exec_order.reverse()
-<<<<<<< HEAD
-            assert set(self._handles_exec_order) == set(self._handles)
-=======
             p_assert(
                 set(self._handles_exec_order) == set(self._handles),
                 f"{set(self._handles_exec_order)}\n{set(self._handles)}"
             )
->>>>>>> 0edc3d36
             handles_per_flat_param = self._bucket_handles(self.auto_wrap_policy.bucket_size)
             delattr(self, "_handles_exec_order")
             self._register_param_handles_from_handles(handles_per_flat_param)
             self._param_exec_order_state = ParamExecOrderState.INITIALIZED
-<<<<<<< HEAD
 
     def _bucket_handles(self, bucket_size: int) -> List[List[FlatParamHandle]]:
         """
         TODO (awgu): This is temporary and meant to be replaced with something
         more intelligent.
 
-=======
-
-    def _bucket_handles(self, bucket_size: int) -> List[List[FlatParamHandle]]:
-        """
-        TODO (awgu): This is temporary and meant to be replaced with something
-        more intelligent.
-
->>>>>>> 0edc3d36
         Args:
             bucket_size (int): Bucket size threshold in bytes.
         """
