#include <ATen/native/Activation.h>

#include <ATen/ATen.h>
#include <ATen/CPUApplyUtils.h>
#include <ATen/Dispatch.h>
#include <ATen/NativeFunctions.h>
#include <ATen/native/TensorIterator.h>
#include <ATen/Parallel.h>
#if defined(C10_MOBILE) && defined(USE_XNNPACK)
#include <ATen/native/xnnpack/Engine.h>
#endif
#include <ATen/core/DistributionsHelper.h>

#include <c10/util/irange.h>

namespace at {
namespace meta {
// computes `result = self <= threshold ? value : other`
// other is `self` in threshold() and `grad` in threshold_backward()
TORCH_META_FUNC(threshold)(const Tensor& self, const Scalar& threshold, const Scalar& value) {
  const Tensor& result = maybe_get_output();
  build(TensorIteratorConfig()
    .set_check_mem_overlap(false)  // threshold is idempotent, so overlap is okay
    .add_borrowed_output(result)
    .add_borrowed_input(self)
    .add_borrowed_input(self) // other
    .allow_cpu_scalars(true)
    .promote_inputs_to_common_dtype(true)
    .cast_common_dtype_to_outputs(true)
    .enforce_safe_casting_to_output(true));
}
// computes `result = self <= threshold ? value : other`
// other is `self` in threshold() and `grad` in threshold_backward()
TORCH_META_FUNC(threshold_backward)(const Tensor& grad, const Tensor& self, const Scalar& threshold) {
  const Tensor& gradInput = maybe_get_output();
  build(TensorIteratorConfig()
    .set_check_mem_overlap(false)  // threshold is idempotent, so overlap is okay
    .add_borrowed_output(gradInput)
    .add_borrowed_input(self)
    .add_borrowed_input(grad)  // other
    .allow_cpu_scalars(true)
    .promote_inputs_to_common_dtype(true)
    .cast_common_dtype_to_outputs(true)
    .enforce_safe_casting_to_output(true));
}

TORCH_META_FUNC(elu) (
  const Tensor& self, const Scalar& alpha, const Scalar& scale, const Scalar& input_scale
) {
  build_unary_op(maybe_get_output(), self);
}

TORCH_META_FUNC(elu_backward) (
  const Tensor& grad_output,
  const Scalar& alpha,
  const Scalar& scale,
  const Scalar& input_scale,
  bool is_result,
  const Tensor& self_or_result
) {
  TORCH_CHECK(
    !is_result || alpha.to<double>() >= 0.0,
    "In-place elu backward calculation is triggered with a negative slope which is not supported. "
    "This is caused by calling in-place forward function with a negative slope, "
    "please call out-of-place version instead.");

  build_binary_op(maybe_get_output(), grad_output, self_or_result);
}

TORCH_META_FUNC(silu) (const Tensor& self) {
  build_unary_op(maybe_get_output(), self);
}

TORCH_META_FUNC(softplus) (
  const Tensor& self, const Scalar& beta, const Scalar& threshold
) {
  build_unary_op(maybe_get_output(), self);
}

TORCH_META_FUNC(softplus_backward) (
  const Tensor& grad_output,
  const Tensor& self,
  const Scalar& beta,
  const Scalar& threshold,
  const Tensor& output
) {
  build_binary_op(maybe_get_output(), grad_output, self);
}

TORCH_META_FUNC(leaky_relu) (
  const Tensor& self, const Scalar& negval
) {
  build_unary_op(maybe_get_output(), self);
}

TORCH_META_FUNC(leaky_relu_backward) (
  const Tensor& grad_output,
  const Tensor& self_or_result,
  const Scalar& negval,
  bool is_result
) {
  TORCH_CHECK(
    !is_result || negval.to<double>() >= 0.0,
    "In-place leakyReLu backward calculation is triggered with a negative slope which is not supported. "
    "This is caused by calling in-place forward function with a negative slope, "
    "please call out-of-place version instead. File an issue at https://github.com/pytorch/pytorch if you do "
    "require supporting in-place leakRelu backward calculation with negative slope");

  build_binary_op(maybe_get_output(), self_or_result, grad_output);
}

TORCH_META_FUNC(hardsigmoid) (const Tensor& self) {
  build_unary_op(maybe_get_output(), self);
}

TORCH_META_FUNC(hardsigmoid_backward) (const Tensor& grad_output, const Tensor& self) {
  build_binary_op(maybe_get_output(), grad_output, self);
}

TORCH_META_FUNC(hardshrink) (const Tensor & self, const Scalar& lambd) {
  build_unary_op(maybe_get_output(), self);
}

TORCH_META_FUNC(hardshrink_backward) (
  const Tensor & grad, const Tensor & self, const Scalar& lambd
) {
  build_binary_op(maybe_get_output(), grad, self);
}

static inline void softshrink_check(const Scalar& lambd) {
  double lamb = lambd.to<double>();
  TORCH_CHECK(lamb >= 0, "lambda must be greater or equal to 0, but found to be ", lamb, ".");
}

TORCH_META_FUNC(softshrink) (
  const Tensor & self, const Scalar& lambd
) {
  softshrink_check(lambd);
  build_unary_op(maybe_get_output(), self);
}

TORCH_META_FUNC(softshrink_backward) (
  const Tensor & grad, const Tensor & self, const Scalar& lambd
) {
  build_binary_op(maybe_get_output(), grad, self);
}

TORCH_META_FUNC(gelu) (const Tensor & self) {
  build_unary_op(maybe_get_output(), self);
}

TORCH_META_FUNC(gelu_backward) (
  const Tensor& grad, const Tensor& self
) {
  build_binary_op(maybe_get_output(), grad, self);
}

} // namespace meta

namespace native {

static const double SELU_ALPHA = 1.6732632423543772848170429916717;
static const double SELU_SCALE = 1.0507009873554804934193349852946;

// NOLINTNEXTLINE(cppcoreguidelines-avoid-non-const-global-variables)
DEFINE_DISPATCH(elu_stub);
// NOLINTNEXTLINE(cppcoreguidelines-avoid-non-const-global-variables)
DEFINE_DISPATCH(elu_backward_stub);
// NOLINTNEXTLINE(cppcoreguidelines-avoid-non-const-global-variables)
DEFINE_DISPATCH(softplus_stub);
// NOLINTNEXTLINE(cppcoreguidelines-avoid-non-const-global-variables)
DEFINE_DISPATCH(softplus_backward_stub);
// NOLINTNEXTLINE(cppcoreguidelines-avoid-non-const-global-variables)
DEFINE_DISPATCH(log_sigmoid_cpu_stub);
// NOLINTNEXTLINE(cppcoreguidelines-avoid-non-const-global-variables)
DEFINE_DISPATCH(log_sigmoid_backward_cpu_stub);
// NOLINTNEXTLINE(cppcoreguidelines-avoid-non-const-global-variables)
DEFINE_DISPATCH(threshold_stub);
// NOLINTNEXTLINE(cppcoreguidelines-avoid-non-const-global-variables)
DEFINE_DISPATCH(hardtanh_backward_stub);
// NOLINTNEXTLINE(cppcoreguidelines-avoid-non-const-global-variables)
DEFINE_DISPATCH(hardsigmoid_stub);
// NOLINTNEXTLINE(cppcoreguidelines-avoid-non-const-global-variables)
DEFINE_DISPATCH(hardsigmoid_backward_stub);
// NOLINTNEXTLINE(cppcoreguidelines-avoid-non-const-global-variables)
DEFINE_DISPATCH(hardswish_stub);
// NOLINTNEXTLINE(cppcoreguidelines-avoid-non-const-global-variables)
DEFINE_DISPATCH(hardswish_backward_stub);
// NOLINTNEXTLINE(cppcoreguidelines-avoid-non-const-global-variables)
DEFINE_DISPATCH(hardshrink_stub);
// NOLINTNEXTLINE(cppcoreguidelines-avoid-non-const-global-variables)
DEFINE_DISPATCH(softshrink_stub);
// NOLINTNEXTLINE(cppcoreguidelines-avoid-non-const-global-variables)
DEFINE_DISPATCH(shrink_backward_stub);
// NOLINTNEXTLINE(cppcoreguidelines-avoid-non-const-global-variables)
DEFINE_DISPATCH(leaky_relu_stub);
// NOLINTNEXTLINE(cppcoreguidelines-avoid-non-const-global-variables)
DEFINE_DISPATCH(leaky_relu_backward_stub);
// NOLINTNEXTLINE(cppcoreguidelines-avoid-non-const-global-variables)
DEFINE_DISPATCH(silu_stub);
// NOLINTNEXTLINE(cppcoreguidelines-avoid-non-const-global-variables)
DEFINE_DISPATCH(silu_backward_stub);

TORCH_IMPL_FUNC(elu_out) (
  const Tensor& self, const Scalar& alpha, const Scalar& scale, const Scalar& input_scale, const Tensor& result
) {
  elu_stub(device_type(), *this, alpha, scale, input_scale);
}

TORCH_IMPL_FUNC(elu_backward_out) (
  const Tensor& grad_output,
  const Scalar& alpha,
  const Scalar& scale,
  const Scalar& input_scale,
  bool is_result,
  const Tensor& self_or_result,
  const Tensor& grad_input
) {
  elu_backward_stub(device_type(), *this, alpha, scale, input_scale, is_result);
}

TORCH_IMPL_FUNC(silu_out) (
  const Tensor& self, const Tensor& result
) {
  silu_stub(device_type(), *this);
}

TORCH_IMPL_FUNC(softplus_out) (
  const Tensor& self, const Scalar& beta, const Scalar& threshold, const Tensor& result
) {
  softplus_stub(device_type(), *this, beta, threshold);
}

TORCH_IMPL_FUNC(softplus_backward_out) (
  const Tensor& grad_output,
  const Tensor& self,
  const Scalar& beta,
  const Scalar& threshold,
  const Tensor& output,
  const Tensor& grad_input
) {
  softplus_backward_stub(device_type(), *this, beta, threshold);
}

TORCH_IMPL_FUNC(leaky_relu_out) (
  const Tensor& self, const Scalar& negval, const Tensor& result
) {
  leaky_relu_stub(device_type(), *this, negval);
}

// Note: leakyReLu backward calculation doesn't support in-place call with negative slope.
// The reason is that for in-place forward call, the forward result will be saved into autograd
// node instead of the input itself, when calculating backward gradient, there is no way to know
// whether the original input for current node is positive or not if the input slope is
// negative. eg. forward is 2, slope is -0.2, the original input for this node could be
// either 2, or -10, so no way to get a correct backward gradient in this case.
TORCH_IMPL_FUNC(leaky_relu_backward_out) (
  const Tensor& grad_output,
  const Tensor& self_or_result,
  const Scalar& negval,
  bool is_result,
  const Tensor& grad_input
) {
  leaky_relu_backward_stub(device_type(), *this, negval);
}

TORCH_IMPL_FUNC(hardsigmoid_out) (
  const Tensor& self, const Tensor& result
) {
  hardsigmoid_stub(device_type(), *this);
}

TORCH_IMPL_FUNC(hardsigmoid_backward_out) (
  const Tensor& grad_output, const Tensor& self, const Tensor& grad_input
) {
  hardsigmoid_backward_stub(device_type(), *this);
}

TORCH_IMPL_FUNC(hardshrink_out) (
  const Tensor & self, const Scalar& lambd, const Tensor& result
) {
  hardshrink_stub(device_type(), *this, lambd);
}

TORCH_IMPL_FUNC(hardshrink_backward_out) (
  const Tensor & grad, const Tensor & self, const Scalar& lambd, const Tensor& grad_input
) {
  shrink_backward_stub(device_type(), *this, lambd);
}

TORCH_IMPL_FUNC(softshrink_out) (
  const Tensor & self, const Scalar& lambd, const Tensor& result
) {
  softshrink_stub(device_type(), *this, lambd);
}

TORCH_IMPL_FUNC(softshrink_backward_out) (
  const Tensor & grad, const Tensor & self, const Scalar& lambd, const Tensor& grad_input
) {
  shrink_backward_stub(device_type(), *this, lambd);
}

TORCH_IMPL_FUNC(gelu_out_cpu) (
  const Tensor& self, const Tensor& result
) {
  GeluKernel(kCPU, *this);
}

TORCH_IMPL_FUNC(gelu_backward_out_cpu) (
  const Tensor& grad, const Tensor& self, const Tensor& grad_input
) {
  GeluBackwardKernel(kCPU, *this);
}

Tensor hardtanh(const Tensor& self, const Scalar& min, const Scalar& max) {
  return at::clamp(self, min, max);
}

Tensor& hardtanh_out(const Tensor& self, const Scalar& min, const Scalar& max, Tensor& result) {
  return at::clamp_out(result, self, min, max);
}

Tensor& hardtanh_(Tensor& self, const Scalar& min, const Scalar& max) {
  return at::clamp_(self, min, max);
}

Tensor& hardtanh_backward_out(const Tensor& grad_output, const Tensor& self, const Scalar& min, const Scalar& max, Tensor& grad_input) {
  auto iter = TensorIterator::borrowing_binary_op(grad_input, grad_output, self);
  hardtanh_backward_stub(iter.device_type(), iter, min, max);
  return grad_input;
}

Tensor hardtanh_backward(const Tensor& grad_output, const Tensor& self, const Scalar& min, const Scalar& max) {
  Tensor result;
  auto iter = TensorIterator::borrowing_binary_op(result, grad_output, self);
  hardtanh_backward_stub(iter.device_type(), iter, min, max);
  return iter.output();
}

<<<<<<< HEAD
=======
Tensor hardsigmoid_backward(const Tensor& grad_output, const Tensor& self) {
  Tensor result;
  auto iter = TensorIterator::borrowing_binary_op(result, grad_output, self);
  hardsigmoid_backward_stub(iter.device_type(), iter);
  return iter.output();
}

Tensor elu_backward(
    const Tensor& grad_output,
    const Scalar& alpha,
    const Scalar& scale,
    const Scalar& input_scale,
    bool is_result,
    const Tensor& self_or_result) {
  TORCH_CHECK(
    !is_result || alpha.to<double>() >= 0.0,
    "In-place elu backward calculation is triggered with a negative slope which is not supported. "
    "This is caused by calling in-place forward function with a negative slope, "
    "please call out-of-place version instead.");

  Tensor result;
  auto iter = TensorIterator::borrowing_binary_op(result, grad_output, self_or_result);
  elu_backward_stub(iter.device_type(), iter, alpha, scale, input_scale, is_result);
  return iter.output();
}

>>>>>>> dc8bc6ba
Tensor hardswish(const Tensor& self) {
  #if defined(C10_MOBILE) && defined(USE_XNNPACK)
  if (xnnpack::use_hardswish(self)) {
    return xnnpack::hardswish(self);
  }
  #endif
  Tensor result;
  auto iter = TensorIterator::unary_op(result, self);
  hardswish_stub(iter.device_type(), iter);
  return iter.output();
}

Tensor& hardswish_out(const Tensor& self, Tensor& result) {
  auto iter = TensorIterator::unary_op(result, self);
  hardswish_stub(iter.device_type(), iter);
  return result;
}

Tensor& hardswish_(Tensor& self) {
  #if defined(C10_MOBILE) && defined(USE_XNNPACK)
  if (xnnpack::use_hardswish(self)) {
    xnnpack::hardswish_(self);
    return self;
  }
  #endif
  auto iter = TensorIterator::unary_op(self, self);
  hardswish_stub(iter.device_type(), iter);
  return self;
}

Tensor hardswish_backward(const Tensor& grad_output, const Tensor& self) {
  Tensor grad_input;
  auto iter = TensorIterator::borrowing_binary_op(grad_input, grad_output, self);
  hardswish_backward_stub(iter.device_type(), iter);
  return iter.output();
}

Tensor relu(const Tensor & self) {
  return at::clamp_min(self, 0);
}

Tensor & relu_(Tensor & self) {
  return at::clamp_min_(self, 0);
}

Tensor selu(const Tensor & self) {
  return at::elu(self, SELU_ALPHA, SELU_SCALE);
}

Tensor relu6(const Tensor & self) {
  return at::hardtanh(self, /*min_val=*/0, /*max_val=*/6);
}

Tensor & selu_(Tensor & self) {
  return at::elu_(self, SELU_ALPHA, SELU_SCALE);
}

Tensor & relu6_(Tensor & self) {
  return at::hardtanh_(self, /*min_val=*/0, /*max_val=*/6);
}

Tensor celu(const Tensor & self, const Scalar& alpha) {
  TORCH_CHECK(alpha.to<double>() != 0,
      "ZeroDivisionError: alpha cannot be 0 for CELU");
  double inv_alpha = 1. / alpha.to<double>();
  return at::elu(self, alpha, Scalar(1.0), Scalar(inv_alpha));
}

Tensor & celu_(Tensor & self, const Scalar& alpha) {
  TORCH_CHECK(alpha.to<double>() != 0,
      "ZeroDivisionError: alpha cannot be 0 for CELU");
  double inv_alpha = 1. / alpha.to<double>();
  return at::elu_(self, alpha, Scalar(1.0), Scalar(inv_alpha));
}

Tensor silu_backward(
    const Tensor& grad_output,
    const Tensor& input) {
  Tensor grad_input = at::empty({0}, input.options());
  auto iter = TensorIterator::borrowing_binary_op(grad_input, grad_output, input);
  silu_backward_stub(iter.device_type(), iter);
  return grad_input;
}

Tensor math_silu_backward(
    const Tensor& grad_output,
    const Tensor& input) {
  auto input_sigmoid = at::sigmoid(input);
  return grad_output * (input_sigmoid * (1 + input * (1 - input_sigmoid)));
}

template <typename scalar_t>
inline void _rrelu_with_noise_train(
    Tensor& output,
    const Tensor& input,
    const Tensor& noise,
    const Scalar& lower_,
    const Scalar& upper_,
    c10::optional<Generator> generator) {
  scalar_t lower = lower_.to<scalar_t>();
  scalar_t upper = upper_.to<scalar_t>();
  Tensor tmp_tensor = output.contiguous();
  scalar_t* output_data = tmp_tensor.data_ptr<scalar_t>();
  scalar_t* input_data = input.data_ptr<scalar_t>();
  scalar_t* noise_data = noise.data_ptr<scalar_t>();
  auto gen  = at::get_generator_or_default<CPUGeneratorImpl>(generator, detail::getDefaultCPUGenerator());
  std::lock_guard<std::mutex> lock(gen->mutex_);
  for (int64_t i = 0; i < input.numel(); i++) {
    if (input_data[i] <= 0) {
      at::uniform_real_distribution<double> uniform(lower, upper);
      const scalar_t r = (scalar_t)uniform(gen);
      output_data[i] = input_data[i] * r;
      noise_data[i] = r;
    } else {
      noise_data[i] = 1;
      output_data[i] = input_data[i];
    }
  }
  if (!output.is_contiguous()) {
    output.copy_(tmp_tensor);
  }
}

Tensor& rrelu_with_noise_out_cpu(const Tensor& self,
    const Tensor& noise,
    const Scalar& lower,
    const Scalar& upper,
    bool training,
    c10::optional<Generator> generator,
    Tensor& output) {
  if (training) {
    AT_DISPATCH_FLOATING_TYPES(self.scalar_type(), "rrelu_with_noise_out_cpu", [&] {
      _rrelu_with_noise_train<scalar_t>(output, self.contiguous(), noise, lower, upper, generator);
    });
    return output;
  } else {
    auto lower_tensor = scalar_to_tensor(lower);
    auto upper_tensor = scalar_to_tensor(upper);
    auto negative = (lower_tensor + upper_tensor) / 2;
    Scalar negative_slope = negative.item();
    return at::leaky_relu_out(output, self, negative_slope);
  }
}

Tensor rrelu_with_noise_cpu(
    const Tensor& self,
    const Tensor& noise,
    const Scalar& lower,
    const Scalar& upper,
    bool training,
    c10::optional<Generator> generator) {
  auto output = at::empty_like(self, LEGACY_CONTIGUOUS_MEMORY_FORMAT);
  return at::native::rrelu_with_noise_out_cpu(
      self, noise, lower, upper, training, generator, output);
}

Tensor& rrelu_with_noise_cpu_(
    Tensor& self,
    const Tensor& noise,
    const Scalar& lower,
    const Scalar& upper,
    bool training,
    c10::optional<Generator> generator) {
  return at::native::rrelu_with_noise_out_cpu(
      self, noise, lower, upper, training, generator, self);
}

Tensor rrelu_with_noise_backward(
    const Tensor& grad_output,
    const Tensor& self_or_result,
    const Tensor& noise,
    const Scalar& lower,
    const Scalar& upper,
    bool training,
    bool is_result) {
  auto lower_tensor = scalar_to_tensor(lower);
  auto upper_tensor = scalar_to_tensor(upper);
  if (training && (upper_tensor - lower_tensor).item().to<float>() > 1E-6) {
    return grad_output.mul(noise);
  } else {
    auto negative = (lower_tensor + upper_tensor) / 2;
    Scalar negative_slope = negative.item();
    return at::leaky_relu_backward(grad_output, self_or_result, negative_slope, is_result);
  }
}

Tensor rrelu(const Tensor & self, const Scalar& lower, const Scalar& upper, bool training, c10::optional<Generator> generator) {
  return at::rrelu_with_noise(self, at::empty_like(self, LEGACY_CONTIGUOUS_MEMORY_FORMAT), lower, upper, training, generator);
}

Tensor & rrelu_(Tensor & self, const Scalar& lower, const Scalar& upper, bool training, c10::optional<Generator> generator) {
  return at::rrelu_with_noise_(self, at::empty_like(self, LEGACY_CONTIGUOUS_MEMORY_FORMAT), lower, upper, training, generator);
}

<<<<<<< HEAD
=======
Tensor & softplus_backward_out(const Tensor& grad_output,
    const Tensor& self,
    const Scalar& beta,
    const Scalar& threshold,
    const Tensor& output,
    Tensor& grad_input) {
  auto iter = TensorIterator::borrowing_binary_op(grad_input, grad_output, self);
  softplus_backward_stub(iter.device_type(), iter, beta, threshold);
  return grad_input;
}

Tensor softplus_backward(
    const Tensor& grad_output,
    const Tensor& self,
    const Scalar& beta,
    const Scalar& threshold,
    const Tensor& output) {
  Tensor grad_input;
  auto iter = TensorIterator::borrowing_binary_op(grad_input, grad_output, self);
  softplus_backward_stub(iter.device_type(), iter, beta, threshold);
  return iter.output();
}

>>>>>>> dc8bc6ba
TORCH_IMPL_FUNC(threshold_out)(const Tensor& self, const Scalar& threshold, const Scalar& value, const Tensor& result) {
  threshold_stub(device_type(), *this, threshold, value);
}

TORCH_IMPL_FUNC(threshold_backward_out)(const Tensor& grad, const Tensor& self, const Scalar& threshold, const Tensor& gradInput) {
  threshold_stub(device_type(), *this, threshold, 0);
}

// -----------------------------------
// prelu forward
// -----------------------------------
template <typename scalar_t>
void inline prelu_cpu_kernel_share_weights(
  Tensor& result,
  const Tensor& input,
  const Tensor& weight) {

  int64_t input_numel = input.numel();
  auto result_data = result.data_ptr<scalar_t>();
  auto input_data = input.data_ptr<scalar_t>();
  auto weight_val = weight.data_ptr<scalar_t>()[0];

  at::parallel_for(0, input_numel, 1000, [&](int64_t start, int64_t end) {
    for (auto i = start; i < end; i++) {
      scalar_t input_data_val = input_data[i];
      // to allow for compiler optimization, here splitting into two lines:
      scalar_t r = (input_data_val > 0) ? scalar_t(1) : weight_val;
      result_data[i] = r * input_data_val;
    }
  });
}

template <typename scalar_t>
void inline prelu_cpu_kernel_multi_weights(
  Tensor& result,
  const Tensor& input,
  const Tensor& weight,
  int64_t input_dim0_size,
  int64_t channel_size,
  int64_t input_stride0,
  int64_t input_stride1) {

  scalar_t* result_data = result.data_ptr<scalar_t>();
  scalar_t* input_data = input.data_ptr<scalar_t>();
  scalar_t* weight_data = weight.data_ptr<scalar_t>();

  auto loop = [&](int64_t start, int64_t end) {
    for (const auto i : c10::irange(start, end)) {
      int64_t offset = i * channel_size * input_stride1;
      scalar_t* n_input_data = input_data + offset;
      scalar_t* n_result_data = result_data + offset;
      for (const auto j : c10::irange(channel_size)) {
        for (const auto k : c10::irange(input_stride1)) {
          // to allow for compiler optimization, here splitting into two lines:
          scalar_t w = (n_input_data[k] > 0) ? scalar_t(1) : weight_data[j];
          n_result_data[k] = w * n_input_data[k];
        }
        n_input_data += input_stride1;
        n_result_data += input_stride1;
      }
    }
  };
  if (input.numel() > 1000) {
    at::parallel_for(0, input_dim0_size, 0, loop);
  } else {
    loop(0, input_dim0_size);
  }
}

Tensor prelu_cpu(const Tensor& self, const Tensor& weight_) {
  auto input = self.contiguous();
  auto weight = weight_.contiguous();

  TORCH_CHECK(input.is_contiguous());
  TORCH_CHECK(weight.is_contiguous());

  int64_t weight_num = weight.numel();
  Tensor result = at::empty_like(input, LEGACY_CONTIGUOUS_MEMORY_FORMAT);
  auto strides = input.strides();

  // case1: shared weight for all channels
  if (weight_num == 1) {
    AT_DISPATCH_FLOATING_TYPES(input.scalar_type(), "prelu_cpu", [&] {
      prelu_cpu_kernel_share_weights<scalar_t>(result, input, weight);
    });
  }
  else { // case2: multiple weights, one for each channel
    int64_t input_ndim = input.dim();
    TORCH_CHECK(input_ndim > 0, "Not allow zero-dim input tensor.");

    int64_t channel_size = 1; // channel_size default to 1
    int64_t input_dim0_size = 1, input_stride0 = 1, input_stride1 = 1;

    if (input_ndim > 1) {
      channel_size = input.size(1); // channel is the 2nd dim of input
      input_dim0_size = input.size(0);
      input_stride0 = strides[0];
      input_stride1 = strides[1];
    }
    TORCH_CHECK(channel_size == weight_num,
      "Mismatch of parameter numbers and input channel size. Found parameter numbers = ", weight_num,
      " and channel size = ", channel_size, ".");

    AT_DISPATCH_FLOATING_TYPES(input.scalar_type(), "prelu_cpu", [&] {
      prelu_cpu_kernel_multi_weights<scalar_t>(
        result,
        input,
        weight,
        input_dim0_size,
        channel_size,
        input_stride0,
        input_stride1);
    });
  }
  return result;
}

// -----------------------------------
// prelu backward
// -----------------------------------
template <typename scalar_t>
void inline prelu_cpu_backward_kernel_share_weights(
  const Tensor& input,
  const Tensor& weight,
  const Tensor& grad_out,
  Tensor& input_grad,
  Tensor& weight_grad) {

  int64_t input_numel = input.numel();
  auto input_data = input.data_ptr<scalar_t>();
  auto weight_val = weight.data_ptr<scalar_t>()[0];
  auto grad_out_data = grad_out.data_ptr<scalar_t>();
  auto input_grad_data = input_grad.data_ptr<scalar_t>();
  auto weight_grad_data = weight_grad.data_ptr<scalar_t>();

  scalar_t sum = at::parallel_reduce(0, input_numel, 1000, scalar_t(0),
      [&](int64_t start, int64_t end, scalar_t ident) -> scalar_t {
    scalar_t partial_sum = ident;
    for (auto i = start; i < end; i++) {
      scalar_t input_data_val = input_data[i];
      scalar_t grad_out_data_val = grad_out_data[i];
      // to allow for compiler optimization, here splitting into two lines:
      scalar_t w = (input_data_val > 0) ? scalar_t(1) : weight_val;
      input_grad_data[i] = w * grad_out_data_val;
      // to allow for compiler optimization, here splitting into two lines:
      scalar_t mask = (input_data_val > 0) ? scalar_t(0) : scalar_t(1);
      partial_sum += mask * input_data_val * grad_out_data_val;
    }
    return partial_sum;
  }, std::plus<scalar_t>());
  weight_grad_data[0] = sum;
}

template <typename scalar_t>
void inline prelu_cpu_backward_kernel_multi_weights(
  const Tensor& input,
  const Tensor& weight,
  const Tensor& grad_out,
  Tensor& input_grad,
  Tensor& weight_grad_collector,
  int64_t input_dim0_size,
  int64_t channel_size,
  int64_t input_stride0,
  int64_t input_stride1) {

  auto input_data = input.data_ptr<scalar_t>();
  auto weight_data = weight.data_ptr<scalar_t>();
  auto grad_out_data = grad_out.data_ptr<scalar_t>();
  auto input_grad_data = input_grad.data_ptr<scalar_t>();
  auto weight_grad_collector_data = weight_grad_collector.data_ptr<scalar_t>();

  auto loop = [&](int64_t start, int64_t end) {
    for (const auto i : c10::irange(start, end)) {
      for (const auto j : c10::irange(channel_size)) {
        for (const auto k : c10::irange(input_stride1)) {
          int64_t pos = i * input_stride0 + j * input_stride1 + k;
          scalar_t weight_data_val = weight_data[j];
          scalar_t input_data_val = input_data[pos];
          scalar_t grad_out_data_val = grad_out_data[pos];
          // to allow for compiler optimization, here splitting into two lines:
          scalar_t w = (input_data_val > 0) ? scalar_t(1) : weight_data_val;
          input_grad_data[pos] = w * grad_out_data_val;
          // to allow for compiler optimization, here splitting into two lines:
          scalar_t mask = (input_data_val > 0) ? scalar_t(0) : scalar_t(1);
          weight_grad_collector_data[pos] = mask * input_data_val * grad_out_data_val;
        }
      }
    }
  };
  if (input.numel() > 1000) {
    at::parallel_for(0, input_dim0_size, 0, loop);
  } else {
    loop(0, input_dim0_size);
  }
}

std::tuple<Tensor, Tensor> prelu_backward_cpu(const Tensor& grad_out_, const Tensor& self, const Tensor& weight_) {
  auto input = self.contiguous();
  auto grad_out = grad_out_.contiguous();
  auto weight = weight_.contiguous();

  TORCH_CHECK(input.is_contiguous());
  TORCH_CHECK(grad_out.is_contiguous());
  TORCH_CHECK(weight.is_contiguous());

  int64_t weight_num = weight.numel();
  auto strides = input.strides();
  auto dims = input.dim();

  Tensor input_grad = at::empty_like(input, LEGACY_CONTIGUOUS_MEMORY_FORMAT);
  Tensor weight_grad = at::empty_like(weight, LEGACY_CONTIGUOUS_MEMORY_FORMAT);
  Tensor weight_grad_collector = at::empty_like(input, LEGACY_CONTIGUOUS_MEMORY_FORMAT);

  // case1: shared parameter for all channels
  if (weight_num == 1) {
    AT_DISPATCH_FLOATING_TYPES(input.scalar_type(), "prelu_backward_cpu", [&] {
      prelu_cpu_backward_kernel_share_weights<scalar_t>(input, weight, grad_out, input_grad, weight_grad);
    });
  }
  else { // case2: multiple parameters, one for each channel
    int64_t input_ndim = input.dim();
    TORCH_CHECK(input_ndim > 0, "Not allow zero-dim input tensor.");

    int64_t channel_size = 1; // channel_size default to 1
    int64_t input_dim0_size = 1, input_stride0 = 1, input_stride1 = 1;

    if (input_ndim > 1) {
      channel_size = input.size(1); // channel is the 2nd dim of input
      input_dim0_size = input.size(0);
      input_stride0 = strides[0];
      input_stride1 = strides[1];
    }
    TORCH_CHECK(channel_size == weight_num,
      "Mismatch of parameter numbers and input channel size. Found parameter numbers = ", weight_num,
      " and channel size = ", channel_size, ".");

    AT_DISPATCH_FLOATING_TYPES(input.scalar_type(), "prelu_backward_cpu", [&] {
      prelu_cpu_backward_kernel_multi_weights<scalar_t>(
        input,
        weight,
        grad_out,
        input_grad,
        weight_grad_collector,
        input_dim0_size,
        channel_size,
        input_stride0,
        input_stride1);
    });
    // update weight_grad
    std::vector<int64_t> reduce_dims;
    reduce_dims.push_back(0);
    if (dims > 2) {
      for(int64_t i = 2; i < dims; i++) reduce_dims.push_back(i);
    }
    weight_grad = weight_grad_collector.sum(reduce_dims);
  }
  return std::tuple<Tensor, Tensor>{input_grad, weight_grad};
}

<<<<<<< HEAD
=======
// -----------------------------------
// hardshrink
// -----------------------------------
Tensor hardshrink(const Tensor & self, const Scalar& lambd) {
  auto out_tensor = at::empty_like(self, LEGACY_CONTIGUOUS_MEMORY_FORMAT);
  auto iter = TensorIterator::unary_op(out_tensor, self);
  hardshrink_stub(iter.device_type(), iter, lambd);
  return out_tensor;
}

Tensor hardshrink_backward(const Tensor & grad, const Tensor & self, const Scalar& lambd) {
  auto out_tensor = at::empty_like(self, LEGACY_CONTIGUOUS_MEMORY_FORMAT);
  auto iter = TensorIterator::borrowing_binary_op(out_tensor, grad, self);
  shrink_backward_stub(iter.device_type(), iter, lambd);
  return out_tensor;
}


Tensor& softshrink_backward_out(const Tensor & grad, const Tensor & self, const Scalar& lambd, Tensor& grad_input) {
  auto iter = TensorIterator::borrowing_binary_op(grad_input, grad, self);
  shrink_backward_stub(iter.device_type(), iter, lambd);
  return grad_input;
}

Tensor softshrink_backward(const Tensor & grad, const Tensor & self, const Scalar& lambd) {
  Tensor result;
  auto iter = TensorIterator::borrowing_binary_op(result, grad, self);
  shrink_backward_stub(iter.device_type(), iter, lambd);
  return iter.output();
}

Tensor gelu_cpu(const Tensor& self) {
  Tensor Y = at::native::empty_like(
      self,
      c10::nullopt /* dtype */,
      c10::nullopt /* layout */,
      c10::nullopt /* device */,
      c10::nullopt /* pin_memory */,
      LEGACY_CONTIGUOUS_MEMORY_FORMAT);
  auto it = TensorIterator::unary_op(Y, self);
  GeluKernel(kCPU, it);
  return Y;
}

Tensor gelu_backward_cpu(const Tensor& grad, const Tensor& self) {
  Tensor dX = at::native::empty_like(
      self,
      c10::nullopt /* dtype */,
      c10::nullopt /* layout */,
      c10::nullopt /* device */,
      c10::nullopt /* pin_memory */,
      LEGACY_CONTIGUOUS_MEMORY_FORMAT);
  auto it = TensorIterator::borrowing_binary_op(dX, grad, self);
  GeluBackwardKernel(kCPU, it);
  return dX;
}

>>>>>>> dc8bc6ba
Tensor infinitely_differentiable_gelu_backward(
    const Tensor& grad,
    const Tensor& self) {
  constexpr double kAlpha = M_2_SQRTPI * M_SQRT1_2 * 0.5;
  Tensor cdf = (1.0 + (self * M_SQRT1_2).erf_()).mul_(0.5);
  Tensor pdf = (-0.5 * self * self).exp_();
  return cdf.addcmul_(self, pdf, kAlpha).mul_(grad);
}

<<<<<<< HEAD
=======
// Note: leakyReLu backward calculation doesn't support in-place call with negative slope.
// The reason is that for in-place forward call, the forward result will be saved into autograd
// node instead of the input itself, when calculating backward gradient, there is no way to know
// whether the original input for current node is positive or not if the input slope is
// negative. eg. forward is 2, slope is -0.2, the original input for this node could be
// either 2, or -10, so no way to get a correct backward gradient in this case.
Tensor leaky_relu_backward(
    const Tensor& grad_output,
    const Tensor& self_or_result,
    const Scalar& negval,
    bool is_result) {
  TORCH_CHECK(
    !is_result || negval.to<double>() >= 0.0,
    "In-place leakyReLu backward calculation is triggered with a negative slope which is not supported. "
    "This is caused by calling in-place forward function with a negative slope, "
    "please call out-of-place version instead. File an issue at https://github.com/pytorch/pytorch if you do "
    "require supporting in-place leakRelu backward calculation with negative slope");

  Tensor result;
  auto iter = TensorIterator::borrowing_binary_op(result, self_or_result, grad_output);
  leaky_relu_backward_stub(iter.device_type(), iter, negval);
  return iter.output();
}

>>>>>>> dc8bc6ba
std::tuple<Tensor, Tensor> log_sigmoid_forward_cpu(const Tensor& input) {
  // FIXME: do these actually need to be zeros_like or can they be empty_like?
  auto result = at::zeros_like(input, at::MemoryFormat::Contiguous);
  auto buffer = at::zeros_like(input, at::MemoryFormat::Contiguous);
  log_sigmoid_cpu_stub(kCPU, result, buffer, input.contiguous());
  return std::make_tuple(result, buffer);
}

std::tuple<Tensor&, Tensor&> log_sigmoid_forward_out_cpu(const Tensor& input, Tensor& result, Tensor& buffer) {
  result.resize_as_(input);
  buffer.resize_as_(input, at::MemoryFormat::Contiguous);
  TORCH_CHECK(buffer.is_contiguous(), "Contiguous buffer required for log_sigmoid with out parameter");
  Tensor result_tmp = result.is_contiguous() ? result : at::empty_like(result, at::MemoryFormat::Contiguous);
  log_sigmoid_cpu_stub(kCPU, result_tmp, buffer, input.contiguous());
  if (!result.is_contiguous()) {
    result.copy_(result_tmp);
  }
  return std::forward_as_tuple(result, buffer);
}

Tensor & log_sigmoid_out(const Tensor & self, Tensor & output) {
  Tensor buffer = at::empty({0}, self.options());
  return std::get<0>(at::log_sigmoid_forward_out(output, buffer, self));
}

Tensor log_sigmoid(const Tensor & self) {
  return std::get<0>(at::log_sigmoid_forward(self));
}

Tensor log_sigmoid_backward_cpu(const Tensor& grad_output, const Tensor& input, const Tensor& buffer) {
  Tensor grad_input;
  auto iter = at::TensorIteratorConfig()
    .add_borrowed_output(grad_input)
    .add_borrowed_input(input)
    .add_borrowed_input(buffer)
    .add_borrowed_input(grad_output)
    .build();
  log_sigmoid_backward_cpu_stub(kCPU, iter);
  return iter.output();
}

Tensor& log_sigmoid_backward_out_cpu(const Tensor& grad_output,
    const Tensor& input,
    const Tensor& buffer,
    Tensor& grad_input) {
  auto iter = TensorIteratorConfig()
    .add_borrowed_output(grad_input)
    .add_borrowed_input(input)
    .add_borrowed_input(buffer)
    .add_borrowed_input(grad_output)
    .build();
  log_sigmoid_backward_cpu_stub(kCPU, iter);
  return grad_input;
}

// NOLINTNEXTLINE(cppcoreguidelines-avoid-non-const-global-variables)
DEFINE_DISPATCH(GeluKernel);
// NOLINTNEXTLINE(cppcoreguidelines-avoid-non-const-global-variables)
DEFINE_DISPATCH(GeluBackwardKernel);

}}  // namespace at::native<|MERGE_RESOLUTION|>--- conflicted
+++ resolved
@@ -64,7 +64,7 @@
     "This is caused by calling in-place forward function with a negative slope, "
     "please call out-of-place version instead.");
 
-  build_binary_op(maybe_get_output(), grad_output, self_or_result);
+  build_borrowing_binary_op(maybe_get_output(), grad_output, self_or_result);
 }
 
 TORCH_META_FUNC(silu) (const Tensor& self) {
@@ -84,7 +84,7 @@
   const Scalar& threshold,
   const Tensor& output
 ) {
-  build_binary_op(maybe_get_output(), grad_output, self);
+  build_borrowing_binary_op(maybe_get_output(), grad_output, self);
 }
 
 TORCH_META_FUNC(leaky_relu) (
@@ -93,6 +93,12 @@
   build_unary_op(maybe_get_output(), self);
 }
 
+// Note: leakyReLu backward calculation doesn't support in-place call with negative slope.
+// The reason is that for in-place forward call, the forward result will be saved into autograd
+// node instead of the input itself, when calculating backward gradient, there is no way to know
+// whether the original input for current node is positive or not if the input slope is
+// negative. eg. forward is 2, slope is -0.2, the original input for this node could be
+// either 2, or -10, so no way to get a correct backward gradient in this case.
 TORCH_META_FUNC(leaky_relu_backward) (
   const Tensor& grad_output,
   const Tensor& self_or_result,
@@ -106,7 +112,7 @@
     "please call out-of-place version instead. File an issue at https://github.com/pytorch/pytorch if you do "
     "require supporting in-place leakRelu backward calculation with negative slope");
 
-  build_binary_op(maybe_get_output(), self_or_result, grad_output);
+  build_borrowing_binary_op(maybe_get_output(), self_or_result, grad_output);
 }
 
 TORCH_META_FUNC(hardsigmoid) (const Tensor& self) {
@@ -114,7 +120,7 @@
 }
 
 TORCH_META_FUNC(hardsigmoid_backward) (const Tensor& grad_output, const Tensor& self) {
-  build_binary_op(maybe_get_output(), grad_output, self);
+  build_borrowing_binary_op(maybe_get_output(), grad_output, self);
 }
 
 TORCH_META_FUNC(hardshrink) (const Tensor & self, const Scalar& lambd) {
@@ -124,7 +130,7 @@
 TORCH_META_FUNC(hardshrink_backward) (
   const Tensor & grad, const Tensor & self, const Scalar& lambd
 ) {
-  build_binary_op(maybe_get_output(), grad, self);
+  build_borrowing_binary_op(maybe_get_output(), grad, self);
 }
 
 static inline void softshrink_check(const Scalar& lambd) {
@@ -142,7 +148,7 @@
 TORCH_META_FUNC(softshrink_backward) (
   const Tensor & grad, const Tensor & self, const Scalar& lambd
 ) {
-  build_binary_op(maybe_get_output(), grad, self);
+  build_borrowing_binary_op(maybe_get_output(), grad, self);
 }
 
 TORCH_META_FUNC(gelu) (const Tensor & self) {
@@ -152,7 +158,7 @@
 TORCH_META_FUNC(gelu_backward) (
   const Tensor& grad, const Tensor& self
 ) {
-  build_binary_op(maybe_get_output(), grad, self);
+  build_borrowing_binary_op(maybe_get_output(), grad, self);
 }
 
 } // namespace meta
@@ -248,12 +254,6 @@
   leaky_relu_stub(device_type(), *this, negval);
 }
 
-// Note: leakyReLu backward calculation doesn't support in-place call with negative slope.
-// The reason is that for in-place forward call, the forward result will be saved into autograd
-// node instead of the input itself, when calculating backward gradient, there is no way to know
-// whether the original input for current node is positive or not if the input slope is
-// negative. eg. forward is 2, slope is -0.2, the original input for this node could be
-// either 2, or -10, so no way to get a correct backward gradient in this case.
 TORCH_IMPL_FUNC(leaky_relu_backward_out) (
   const Tensor& grad_output,
   const Tensor& self_or_result,
@@ -337,35 +337,6 @@
   return iter.output();
 }
 
-<<<<<<< HEAD
-=======
-Tensor hardsigmoid_backward(const Tensor& grad_output, const Tensor& self) {
-  Tensor result;
-  auto iter = TensorIterator::borrowing_binary_op(result, grad_output, self);
-  hardsigmoid_backward_stub(iter.device_type(), iter);
-  return iter.output();
-}
-
-Tensor elu_backward(
-    const Tensor& grad_output,
-    const Scalar& alpha,
-    const Scalar& scale,
-    const Scalar& input_scale,
-    bool is_result,
-    const Tensor& self_or_result) {
-  TORCH_CHECK(
-    !is_result || alpha.to<double>() >= 0.0,
-    "In-place elu backward calculation is triggered with a negative slope which is not supported. "
-    "This is caused by calling in-place forward function with a negative slope, "
-    "please call out-of-place version instead.");
-
-  Tensor result;
-  auto iter = TensorIterator::borrowing_binary_op(result, grad_output, self_or_result);
-  elu_backward_stub(iter.device_type(), iter, alpha, scale, input_scale, is_result);
-  return iter.output();
-}
-
->>>>>>> dc8bc6ba
 Tensor hardswish(const Tensor& self) {
   #if defined(C10_MOBILE) && defined(USE_XNNPACK)
   if (xnnpack::use_hardswish(self)) {
@@ -560,32 +531,6 @@
   return at::rrelu_with_noise_(self, at::empty_like(self, LEGACY_CONTIGUOUS_MEMORY_FORMAT), lower, upper, training, generator);
 }
 
-<<<<<<< HEAD
-=======
-Tensor & softplus_backward_out(const Tensor& grad_output,
-    const Tensor& self,
-    const Scalar& beta,
-    const Scalar& threshold,
-    const Tensor& output,
-    Tensor& grad_input) {
-  auto iter = TensorIterator::borrowing_binary_op(grad_input, grad_output, self);
-  softplus_backward_stub(iter.device_type(), iter, beta, threshold);
-  return grad_input;
-}
-
-Tensor softplus_backward(
-    const Tensor& grad_output,
-    const Tensor& self,
-    const Scalar& beta,
-    const Scalar& threshold,
-    const Tensor& output) {
-  Tensor grad_input;
-  auto iter = TensorIterator::borrowing_binary_op(grad_input, grad_output, self);
-  softplus_backward_stub(iter.device_type(), iter, beta, threshold);
-  return iter.output();
-}
-
->>>>>>> dc8bc6ba
 TORCH_IMPL_FUNC(threshold_out)(const Tensor& self, const Scalar& threshold, const Scalar& value, const Tensor& result) {
   threshold_stub(device_type(), *this, threshold, value);
 }
@@ -845,66 +790,6 @@
   return std::tuple<Tensor, Tensor>{input_grad, weight_grad};
 }
 
-<<<<<<< HEAD
-=======
-// -----------------------------------
-// hardshrink
-// -----------------------------------
-Tensor hardshrink(const Tensor & self, const Scalar& lambd) {
-  auto out_tensor = at::empty_like(self, LEGACY_CONTIGUOUS_MEMORY_FORMAT);
-  auto iter = TensorIterator::unary_op(out_tensor, self);
-  hardshrink_stub(iter.device_type(), iter, lambd);
-  return out_tensor;
-}
-
-Tensor hardshrink_backward(const Tensor & grad, const Tensor & self, const Scalar& lambd) {
-  auto out_tensor = at::empty_like(self, LEGACY_CONTIGUOUS_MEMORY_FORMAT);
-  auto iter = TensorIterator::borrowing_binary_op(out_tensor, grad, self);
-  shrink_backward_stub(iter.device_type(), iter, lambd);
-  return out_tensor;
-}
-
-
-Tensor& softshrink_backward_out(const Tensor & grad, const Tensor & self, const Scalar& lambd, Tensor& grad_input) {
-  auto iter = TensorIterator::borrowing_binary_op(grad_input, grad, self);
-  shrink_backward_stub(iter.device_type(), iter, lambd);
-  return grad_input;
-}
-
-Tensor softshrink_backward(const Tensor & grad, const Tensor & self, const Scalar& lambd) {
-  Tensor result;
-  auto iter = TensorIterator::borrowing_binary_op(result, grad, self);
-  shrink_backward_stub(iter.device_type(), iter, lambd);
-  return iter.output();
-}
-
-Tensor gelu_cpu(const Tensor& self) {
-  Tensor Y = at::native::empty_like(
-      self,
-      c10::nullopt /* dtype */,
-      c10::nullopt /* layout */,
-      c10::nullopt /* device */,
-      c10::nullopt /* pin_memory */,
-      LEGACY_CONTIGUOUS_MEMORY_FORMAT);
-  auto it = TensorIterator::unary_op(Y, self);
-  GeluKernel(kCPU, it);
-  return Y;
-}
-
-Tensor gelu_backward_cpu(const Tensor& grad, const Tensor& self) {
-  Tensor dX = at::native::empty_like(
-      self,
-      c10::nullopt /* dtype */,
-      c10::nullopt /* layout */,
-      c10::nullopt /* device */,
-      c10::nullopt /* pin_memory */,
-      LEGACY_CONTIGUOUS_MEMORY_FORMAT);
-  auto it = TensorIterator::borrowing_binary_op(dX, grad, self);
-  GeluBackwardKernel(kCPU, it);
-  return dX;
-}
-
->>>>>>> dc8bc6ba
 Tensor infinitely_differentiable_gelu_backward(
     const Tensor& grad,
     const Tensor& self) {
@@ -914,33 +799,6 @@
   return cdf.addcmul_(self, pdf, kAlpha).mul_(grad);
 }
 
-<<<<<<< HEAD
-=======
-// Note: leakyReLu backward calculation doesn't support in-place call with negative slope.
-// The reason is that for in-place forward call, the forward result will be saved into autograd
-// node instead of the input itself, when calculating backward gradient, there is no way to know
-// whether the original input for current node is positive or not if the input slope is
-// negative. eg. forward is 2, slope is -0.2, the original input for this node could be
-// either 2, or -10, so no way to get a correct backward gradient in this case.
-Tensor leaky_relu_backward(
-    const Tensor& grad_output,
-    const Tensor& self_or_result,
-    const Scalar& negval,
-    bool is_result) {
-  TORCH_CHECK(
-    !is_result || negval.to<double>() >= 0.0,
-    "In-place leakyReLu backward calculation is triggered with a negative slope which is not supported. "
-    "This is caused by calling in-place forward function with a negative slope, "
-    "please call out-of-place version instead. File an issue at https://github.com/pytorch/pytorch if you do "
-    "require supporting in-place leakRelu backward calculation with negative slope");
-
-  Tensor result;
-  auto iter = TensorIterator::borrowing_binary_op(result, self_or_result, grad_output);
-  leaky_relu_backward_stub(iter.device_type(), iter, negval);
-  return iter.output();
-}
-
->>>>>>> dc8bc6ba
 std::tuple<Tensor, Tensor> log_sigmoid_forward_cpu(const Tensor& input) {
   // FIXME: do these actually need to be zeros_like or can they be empty_like?
   auto result = at::zeros_like(input, at::MemoryFormat::Contiguous);
