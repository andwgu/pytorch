--- conflicted
+++ resolved
@@ -40,9 +40,8 @@
  *  done.
  *
  *  Now about 2:
-<<<<<<< HEAD
- *  There are two usecases for [debug-handle, DebugInfoPair]
- *  A. During bytecode generation the DebugInfoPair corresponding to the nodes
+ *  There are two usecases for [debug-handle, DebugInfoTuple]
+ *  A. During bytecode generation the DebugInfoTuple corresponding to the nodes
  *  of the inlined graph being serialized, are stored in this object and a
  *  unique debug handle is returned. This unique debug handle is stored in
  *  mobile_debug info for pytorch lite models. It will be used for raising
@@ -52,20 +51,6 @@
  *  Without access to graph it is hard to generate model level debug info. Thus
  *  the debug handles provide a way to map nodes of the graph to the model level
  *  debug info.
-=======
- *  There are two usecases for [debug-handle, DebugInfoTuple]
- *  A. During bytecode generation the DebugInfoTuple corresponding to the nodes
- *  of the inlined graph being serialized, are stored in this object and a
-unique
- *  debug handle is returned. This unique debug handle is stored in mobile_debug
- *  info for pytorch lite models. It will be used for raising exceptions as well
- *  as profiling. B. During backend lowering, each backend's preprocess/compile
- *  method can compile method's graph and serialize those methods. Once the
- *  method is lowered to backend, graph is essentially lost. Without access to
- *  graph it is hard to generate model level debug info. Thus the debug handles
- *  provide a way to map nodes of the graph to the model level debug info.
->>>>>>> 00842659ed4 ([Pytorch Delegated Backend] Save operator name and function
-name in)
  *
  *  During byte-code model serialization, [debug-handle, DebugInfoTuple] is
  *  serialized. Now we know a. debug handles and b. how to map debug handles to
