#include <gtest/gtest.h>
#include <test/cpp/jit/test_utils.h>
#include <torch/csrc/jit/api/module.h>
#include <torch/csrc/jit/backends/backend_detail.h>
#include <torch/csrc/jit/mobile/import.h>
#include <torch/csrc/jit/serialization/import.h>
#include <torch/torch.h>

// Tests go in torch::jit
namespace torch {
namespace jit {
// NOLINTNEXTLINE(cppcoreguidelines-avoid-non-const-global-variables)
TEST(BackendTest, ToBackend) {
  Module m("m");
  m.define(R"(
    def forward(self, x, h):
        return self.accum(x, h), self.sub_accum(x, h)

    def accum(self, x, h):
        return x + h

    def sub_accum(self, x, h):
        return x - h
  )");

  std::vector<IValue> inputs;
  inputs.emplace_back(2.0 * torch::ones({}));
  inputs.emplace_back(1.0 * torch::ones({}));
  auto ref = m.forward(inputs).toTuple()->elements();

  c10::Dict<IValue, IValue> compile_spec(StringType::get(), AnyType::get());
  c10::Dict<IValue, IValue> fake_dict(StringType::get(), AnyType::get());
  fake_dict.insert("", "");
  compile_spec.insert("forward", fake_dict);
  auto any_dict_ty = DictType::create(StringType::get(), AnyType::get());
  // lowered module
  auto lm = torch::jit::detail::codegen_backend_module(
      "test_backend", m, compile_spec, any_dict_ty);
  // lowered module code:
  /*
    class test_backendLoweredModule(Module):
      __parameters__ = []
      __buffers__ = []
      __processed_module : Any
      __method_compile_spec : Dict[str, Any]
      __backend : __torch__.torch.classes.__backends__.test_backend
      __handles : Dict[str, Any]
      def __create_backend(self: torch.jit.test_backendLoweredModule) -> None:
        _0 =
    __torch__.torch.classes.__backends__.test_backend.__new__(__torch__.torch.classes.__backends__.test_backend)
        _1 = (_0).__init__()
        self.__backend = _0
        return None
      def __getstate__(self: torch.jit.test_backendLoweredModule) ->
    Tuple[Dict[str, Any], Any]: _2 = (self.__method_compile_spec,
    self.__processed_module) return _2 def __setstate__(self:
    torch.jit.test_backendLoweredModule, state: Tuple[Dict[str, Any], Any]) ->
    None: self.__method_compile_spec = (state)[0] self.__processed_module =
    (state)[1] _3 = (self).__create_backend() _4 =
    (self.__backend).compile(self.__processed_module,
    self.__method_compile_spec, ) self.__handles = _4 return None def
    forward(self: torch.jit.test_backendLoweredModule, x: Tensor, h: Tensor) ->
    Tuple[Tensor, Tensor]: _5 = uninitialized(Tensor) typed_inputs =
    annotate(List[Any], [x, h]) _6 =
    (self.__backend).execute((self.__handles)["forward"], typed_inputs, ) _7,
    _8, = _6 _9 = isinstance(_7, Tensor) if _9: _10 = unchecked_cast(Tensor, _7)
        else:
          ops.prim.RaiseException("AssertionError: ")
          _10 = _5
        _11 = isinstance(_8, Tensor)
        if _11:
          _12 = unchecked_cast(Tensor, _8)
        else:
          ops.prim.RaiseException("AssertionError: ")
          _12 = _5
        return (_10, _12)

   */
  auto res = lm.forward(inputs).toTuple()->elements();
  AT_ASSERT(res[0].toTensor().equal(ref[0].toTensor()));
  AT_ASSERT(res[1].toTensor().equal(ref[1].toTensor()));
}

// NOLINTNEXTLINE(cppcoreguidelines-avoid-non-const-global-variables)
TEST(BackendTest, ToBackendNotAvailable) {
  Module m("m");
  m.define(R"(
    def forward(self, x, h):
        return self.accum(x, h), self.sub_accum(x, h)

    def accum(self, x, h):
        return x + h

    def sub_accum(self, x, h):
        return x - h
  )");

  std::vector<IValue> inputs;
  inputs.emplace_back(2.0 * torch::ones({}));
  inputs.emplace_back(1.0 * torch::ones({}));
  auto ref = m.forward(inputs).toTuple()->elements();

  c10::Dict<IValue, IValue> compile_spec(StringType::get(), AnyType::get());
  c10::Dict<IValue, IValue> fake_dict(StringType::get(), AnyType::get());
  fake_dict.insert("", "");
  compile_spec.insert("forward", fake_dict);
  auto any_dict_ty = DictType::create(StringType::get(), AnyType::get());
  // Produce lowered module (backend not available).
  // Exception is not thrown at this point.
  auto lm = torch::jit::detail::codegen_backend_module(
      "test_backend_unavailable", m, compile_spec, any_dict_ty);
  // Validate exception is thrown when trying to execute and
  // the backend is not available.
  ASSERT_THROWS_WITH_MESSAGE(
      lm.forward(inputs).toTuple()->elements(), "Backend is not available.");
}

// NOLINTNEXTLINE(cppcoreguidelines-avoid-non-const-global-variables)
TEST(BackendTest, TestCompiler) {
  Module m("m");
  m.define(R"(
    def forward(self, x, h):
        return x + h
  )");

  std::vector<IValue> inputs;
  inputs.emplace_back(2.0 * torch::ones({}));
  inputs.emplace_back(1.0 * torch::ones({}));
  auto ref = m.forward(inputs);

  c10::Dict<IValue, IValue> compile_spec(StringType::get(), AnyType::get());
  c10::Dict<IValue, IValue> fake_dict(StringType::get(), AnyType::get());
  fake_dict.insert("", "");
  compile_spec.insert("forward", fake_dict);
  auto any_dict_ty = DictType::create(StringType::get(), AnyType::get());
  // lowered module
  auto lm = torch::jit::detail::codegen_backend_module(
      "backend_with_compiler_demo", m, compile_spec, any_dict_ty);
  auto res = lm.forward(inputs);
  AT_ASSERT(res.toTensor().equal(ref.toTensor()));

  std::stringstream ss;
  lm._save_for_mobile(ss);
  auto mlm = _load_for_mobile(ss);
  auto mres = mlm.forward(inputs);
  AT_ASSERT(mres.toTensor().equal(ref.toTensor()));
}

// NOLINTNEXTLINE(cppcoreguidelines-avoid-non-const-global-variables)
TEST(BackendTest, TestCompilerNotSupport) {
  Module m("m");
  m.define(R"(
    def forward(self, x, h):
        return x * h
  )");

  c10::Dict<IValue, IValue> compile_spec(StringType::get(), AnyType::get());
  c10::Dict<IValue, IValue> fake_dict(StringType::get(), AnyType::get());
  fake_dict.insert("", "");
  compile_spec.insert("forward", fake_dict);
  auto any_dict_ty = DictType::create(StringType::get(), AnyType::get());
  // lowered module
  ASSERT_THROWS_WITH_MESSAGE(
      torch::jit::detail::codegen_backend_module(
          "backend_with_compiler_demo", m, compile_spec, any_dict_ty),
      "The node of aten::mul is not supported in this compiler. Source code:");
}

TEST(BackendTestDebugInfo, TestCompiler) {
  Module m("m");
  m.define(R"(
    def forward(self, x, h):
        return x + h
  )");

  std::vector<IValue> inputs;
  inputs.emplace_back(torch::rand({2, 4}));
  inputs.emplace_back(torch::rand({13, 9}));

  c10::Dict<IValue, IValue> compile_spec(StringType::get(), AnyType::get());
  c10::Dict<IValue, IValue> fake_dict(StringType::get(), AnyType::get());
  fake_dict.insert("", "");
  compile_spec.insert("forward", fake_dict);
  auto any_dict_ty = DictType::create(StringType::get(), AnyType::get());
  // lowered module
  auto lm = torch::jit::detail::codegen_backend_module(
      "backend_with_compiler_demo", m, compile_spec, any_dict_ty);

  std::stringstream ss;
  lm._save_for_mobile(ss, ExtraFilesMap(), true);
  auto mlm = _load_for_mobile(ss);
<<<<<<< HEAD
  const std::string error_pattern(
      ".*(self.__backend.execute).*(return x \\+ h).*");
  ASSERT_THROWS_WITH_REGEX_MESSAGE(mlm.forward(inputs), error_pattern);
  ASSERT_THROWS_WITH_MESSAGE(
      mlm.forward(inputs),
      "Module hierarchy:top(backend_with_compiler_demoLoweredModule).aten::add");
=======
  std::string error_pattern = R"(
  Module hierarchy:top(backend_with_compiler_demoLoweredModule)
Traceback of TorchScript (most recent call last):
  File "<string>", line 5, in FunctionName_UNKNOWN
                typed_inputs: List[Any] = [x, h, ]
                if self.__backend.is_available() :
                  _0, = self.__backend.execute(self.__handles["forward"], typed_inputs)
                        ~~~~~~~~~~~~~~~~~~~~~~ <--- HERE
                  assert isinstance(_0, Tensor)
                  return _0
  File "<string>", line 3, in FunctionName_UNKNOWN

    def forward(self, x, h):
        return x + h
               ~~~~~ <--- HERE
  )";
  ASSERT_THROWS_WITH_MESSAGE(mlm.forward(inputs), error_pattern);
>>>>>>> a1f40002
}

TEST(BackendTestDebugInfo, TestExceptionStackForCompilerWithModuleHierarchy) {
  Module a("A");
  a.define(R"(
    def forward(self, x, y):
      return x + y
  )");
  Module b("B");
  b.define(R"(
    def forward(self, x):
      return x + 2
  )");
  Module c("C");
  c.register_module("A0", a);
  c.register_module("B0", b);
  c.define(R"(
    def forward(self, x, y):
      return self.A0.forward(x, y) + self.B0.forward(x)
  )");

  std::vector<IValue> inputs;
  inputs.emplace_back(torch::rand({2, 4}));
  inputs.emplace_back(torch::rand({13, 9}));

  c10::Dict<IValue, IValue> compile_spec(StringType::get(), AnyType::get());
  c10::Dict<IValue, IValue> fake_dict(StringType::get(), AnyType::get());
  fake_dict.insert("", "");
  compile_spec.insert("forward", fake_dict);
  auto any_dict_ty = DictType::create(StringType::get(), AnyType::get());
  // lowered module
  auto lm = torch::jit::detail::codegen_backend_module(
      "backend_with_compiler_demo", c, compile_spec, any_dict_ty);

  std::stringstream ss;
  lm._save_for_mobile(ss, ExtraFilesMap(), true);
  auto mlm = _load_for_mobile(ss);
<<<<<<< HEAD
  /*
   * Error stack throw will look like this:
   * Module hierarchy:top(backend_with_compiler_demoLoweredModule).A0(A)
   * Traceback of TorchScript (most recent call last):
   * File "<string>", line 5, in FunctionName_UNKNOWN
   *            typed_inputs: List[Any] = [x, y, ]
   *            if self.__backend.is_available() :
   *              _0, = self.__backend.execute(self.__handles["forward"],
   * typed_inputs)
   *                    ~~~~~~~~~~~~~~~~~~~~~~ <--- HERE
   *              assert isinstance(_0, Tensor)
   *              return _0
   * File "<string>", line 3, in FunctionName_UNKNOWN
   *
   * def forward(self, x, y):
   *   return self.A0.forward(x, y) + self.B0.forward(x)
   *          ~~~~~~~~~~~~~~~ <--- HERE
   *
   * File "<string>", line 3, in FunctionName_UNKNOWN
   *
   * def forward(self, x, y):
   *   return x + y
   *          ~~~~~ <--- HERE
   *
   */
  const std::string error_pattern(
      ".*(self.__backend.execute).*self.A0.forward.*(return x \\+ y).*");
  ASSERT_THROWS_WITH_REGEX_MESSAGE(mlm.forward(inputs), error_pattern);
  ASSERT_THROWS_WITH_MESSAGE(
      mlm.forward(inputs),
      "Module hierarchy:top(backend_with_compiler_demoLoweredModule).A0(A).aten::add");
=======
  std::string error_pattern = R"(
  Module hierarchy:top(backend_with_compiler_demoLoweredModule).A0(A)
Traceback of TorchScript (most recent call last):
  File "<string>", line 5, in FunctionName_UNKNOWN
                typed_inputs: List[Any] = [x, y, ]
                if self.__backend.is_available() :
                  _0, = self.__backend.execute(self.__handles["forward"], typed_inputs)
                        ~~~~~~~~~~~~~~~~~~~~~~ <--- HERE
                  assert isinstance(_0, Tensor)
                  return _0
  File "<string>", line 3, in FunctionName_UNKNOWN

    def forward(self, x, y):
      return self.A0.forward(x, y) + self.B0.forward(x)
             ~~~~~~~~~~~~~~~ <--- HERE

  File "<string>", line 3, in FunctionName_UNKNOWN

    def forward(self, x, y):
      return x + y
             ~~~~~ <--- HERE
  )";
  ASSERT_THROWS_WITH_MESSAGE(mlm.forward(inputs), error_pattern);
>>>>>>> a1f40002
}

TEST(
    BackendTestDebugInfo,
    TestExceptionStackForCompilerWithTwoLevelModuleHierarchy) {
  Module a("A");
  a.define(R"(
    def forward(self, x, y):
      return x + y
  )");
  Module b("B");
  b.register_module("A0", a);
  b.define(R"(
    def forward(self, x, y):
      return self.A0.forward(x, y) + 2
  )");
  Module c("C");
  c.register_module("B0", b);
  c.define(R"(
    def forward(self, x, y):
      return self.B0.forward(x, y) + 3
  )");

  std::vector<IValue> inputs;
  inputs.emplace_back(torch::rand({2, 4}));
  inputs.emplace_back(torch::rand({13, 9}));

  c10::Dict<IValue, IValue> compile_spec(StringType::get(), AnyType::get());
  c10::Dict<IValue, IValue> fake_dict(StringType::get(), AnyType::get());
  fake_dict.insert("", "");
  compile_spec.insert("forward", fake_dict);
  auto any_dict_ty = DictType::create(StringType::get(), AnyType::get());
  // lowered module
  auto lm = torch::jit::detail::codegen_backend_module(
      "backend_with_compiler_demo", c, compile_spec, any_dict_ty);

  std::stringstream ss;
  lm._save_for_mobile(ss, ExtraFilesMap(), true);
  auto mlm = _load_for_mobile(ss);
  /*
   * Error stack throw will look like this:
   * Module hierarchy:top(backend_with_compiler_demoLoweredModule).B0(B).A0(A)
   * Traceback of TorchScript (most recent call last):
   * File "<string>", line 5, in FunctionName_UNKNOWN
   *               typed_inputs: List[Any] = [x, y, ]
   *               if self.__backend.is_available() :
   *                 _0, = self.__backend.execute(self.__handles["forward"],
   * typed_inputs)
   *                       ~~~~~~~~~~~~~~~~~~~~~~ <--- HERE
   *                 assert isinstance(_0, Tensor)
   *                 return _0
   *  File "<string>", line 3, in FunctionName_UNKNOWN
   *
   *    def forward(self, x, y):
   *      return self.B0.forward(x, y) + 3
   *             ~~~~~~~~~~~~~~~ <--- HERE
   *
   *  File "<string>", line 3, in FunctionName_UNKNOWN
   *
   *    def forward(self, x, y):
   *      return self.A0.forward(x, y) + 2
   *             ~~~~~~~~~~~~~~~ <--- HERE
   *
   *  File "<string>", line 3, in FunctionName_UNKNOWN
   *
   *    def forward(self, x, y):
   *      return x + y
   *             ~~~~~ <--- HERE
   *
   */
<<<<<<< HEAD
  const std::string error_pattern(
      ".*(self.__backend.execute).*self.B0.forward.*self.A0.forward.*(return x \\+ y).*");
  ASSERT_THROWS_WITH_REGEX_MESSAGE(mlm.forward(inputs), error_pattern);
  ASSERT_THROWS_WITH_MESSAGE(
      mlm.forward(inputs),
      "Module hierarchy:top(backend_with_compiler_demoLoweredModule).B0(B).A0(A).aten::add");
=======
  std::string error_pattern = R"(
  Module hierarchy:top(backend_with_compiler_demoLoweredModule).B0(B).A0(A)
Traceback of TorchScript (most recent call last):
  File "<string>", line 5, in FunctionName_UNKNOWN
                typed_inputs: List[Any] = [x, y, ]
                if self.__backend.is_available() :
                  _0, = self.__backend.execute(self.__handles["forward"], typed_inputs)
                        ~~~~~~~~~~~~~~~~~~~~~~ <--- HERE
                  assert isinstance(_0, Tensor)
                  return _0
  File "<string>", line 3, in FunctionName_UNKNOWN

    def forward(self, x, y):
      return self.B0.forward(x, y) + 3
             ~~~~~~~~~~~~~~~ <--- HERE

  File "<string>", line 3, in FunctionName_UNKNOWN

    def forward(self, x, y):
      return self.A0.forward(x, y) + 2
             ~~~~~~~~~~~~~~~ <--- HERE

  File "<string>", line 3, in FunctionName_UNKNOWN

    def forward(self, x, y):
      return x + y
             ~~~~~ <--- HERE
  )";
  ASSERT_THROWS_WITH_MESSAGE(mlm.forward(inputs), error_pattern);
>>>>>>> a1f40002
}

TEST(BackendTestDebugInfo, TestExceptionStackForCompilerWithLoweredSubModule) {
  std::shared_ptr<CompilationUnit> cu = std::make_shared<CompilationUnit>();
  Module a("A");
  a.define(R"(
    def forward(self, x, y):
      return x + y
  )");
  Module b("B");
  b.define(R"(
    def forward(self, x):
      return x + 2
  )");
  Module c("C");
  c.register_module("A0", a);
  c.register_module("B0", b);
  c.define(R"(
    def forward(self, x, y):
      return self.A0.forward(x, y) + self.B0.forward(x)
  )");

  std::vector<IValue> inputs;
  inputs.emplace_back(torch::rand({2, 4}));
  inputs.emplace_back(torch::rand({13, 9}));

  c10::Dict<IValue, IValue> compile_spec(StringType::get(), AnyType::get());
  c10::Dict<IValue, IValue> fake_dict(StringType::get(), AnyType::get());
  fake_dict.insert("", "");
  compile_spec.insert("forward", fake_dict);
  IValue submodule = c.attr("A0");
  Module current_sm = submodule.toModule();
  auto any_dict_ty = DictType::create(StringType::get(), AnyType::get());
  // lowered module
  auto lowered_submodule = torch::jit::detail::codegen_backend_module(
      "backend_with_compiler_demo", current_sm, compile_spec, any_dict_ty);

  c.type()->unsafeChangeAttributeType("A0", lowered_submodule.type());
  c.setattr("A0", lowered_submodule._ivalue());
  std::unordered_map<TypePtr, TypePtr> type_remap;
  type_remap[a.type()] = lowered_submodule.type();
  auto type_remap_fn = [&type_remap](TypePtr in) {
    auto it = type_remap.find(in);
    if (it == type_remap.end())
      return in;
    return it->second;
  };
  for (auto& fn : c.type()->methods()) {
    auto method = c.get_method(fn->name());
    auto graph = method.graph();
    graph->remapTypes(type_remap_fn);
    auto new_schema = fn->getSchema().cloneWithRemappedTypes(type_remap_fn);
    fn->setSchema(new_schema);
  }

  std::stringstream ss;
  c._save_for_mobile(ss, ExtraFilesMap(), true);
  auto c_loaded = _load_for_mobile(ss);
<<<<<<< HEAD
  const std::string error_pattern(
      ".*(self.A0.forward).*(self.__backend.execute).*(return x \\+ y).*");
  ASSERT_THROWS_WITH_REGEX_MESSAGE(c_loaded.forward(inputs), error_pattern);
  ASSERT_THROWS_WITH_MESSAGE(
      c_loaded.forward(inputs),
      "Module hierarchy:top(C).A0(backend_with_compiler_demoLoweredModule).aten::add");
=======
  std::string error_pattern = R"(
  Module hierarchy:top(C).A0(backend_with_compiler_demoLoweredModule)
Traceback of TorchScript (most recent call last):
  File "<string>", line 3, in FunctionName_UNKNOWN

    def forward(self, x, y):
      return self.A0.forward(x, y) + self.B0.forward(x)
             ~~~~~~~~~~~~~~~ <--- HERE

  File "<string>", line 5, in FunctionName_UNKNOWN
                typed_inputs: List[Any] = [x, y, ]
                if self.__backend.is_available() :
                  _0, = self.__backend.execute(self.__handles["forward"], typed_inputs)
                        ~~~~~~~~~~~~~~~~~~~~~~ <--- HERE
                  assert isinstance(_0, Tensor)
                  return _0
  File "<string>", line 3, in FunctionName_UNKNOWN

    def forward(self, x, y):
      return x + y
             ~~~~~ <--- HERE
  )";
  ASSERT_THROWS_WITH_MESSAGE(c_loaded.forward(inputs), error_pattern);
>>>>>>> a1f40002
}

TEST(
    BackendTestDebugInfo,
    TestExceptionStackForCompilerWithSelectiveLoweredSubModule) {
  std::shared_ptr<CompilationUnit> cu = std::make_shared<CompilationUnit>();
  Module aa("AA");
  aa.define(R"(
    def forward(self, x, y):
      return x + y
  )");
  Module a("A");
  a.register_module("AA0", aa);
  a.define(R"(
    def forward(self, x, y):
      return self.AA0.forward(x, y) + 3
  )");
  Module b("B");
  b.define(R"(
    def forward(self, x):
      return x + 2
  )");
  Module c("C");
  c.register_module("A0", a);
  c.register_module("B0", b);
  c.define(R"(
    def forward(self, x, y):
      return self.A0.forward(x, y) + self.B0.forward(x)
  )");

  std::vector<IValue> inputs;
  inputs.emplace_back(torch::rand({2, 4}));
  inputs.emplace_back(torch::rand({13, 9}));

  c10::Dict<IValue, IValue> compile_spec(StringType::get(), AnyType::get());
  c10::Dict<IValue, IValue> fake_dict(StringType::get(), AnyType::get());
  fake_dict.insert("", "");
  compile_spec.insert("forward", fake_dict);
  IValue submodule = c.attr("A0");
  Module current_sm = submodule.toModule();
  auto any_dict_ty = DictType::create(StringType::get(), AnyType::get());
  // lowered module
  auto lowered_submodule = torch::jit::detail::codegen_backend_module(
      "backend_with_compiler_demo", current_sm, compile_spec, any_dict_ty);

  c.type()->unsafeChangeAttributeType("A0", lowered_submodule.type());
  c.setattr("A0", lowered_submodule._ivalue());
  std::unordered_map<TypePtr, TypePtr> type_remap;
  type_remap[a.type()] = lowered_submodule.type();
  auto type_remap_fn = [&type_remap](TypePtr in) {
    auto it = type_remap.find(in);
    if (it == type_remap.end())
      return in;
    return it->second;
  };
  for (auto& fn : c.type()->methods()) {
    auto method = c.get_method(fn->name());
    auto graph = method.graph();
    graph->remapTypes(type_remap_fn);
    auto new_schema = fn->getSchema().cloneWithRemappedTypes(type_remap_fn);
    fn->setSchema(new_schema);
  }

  std::stringstream ss;
  c._save_for_mobile(ss, ExtraFilesMap(), true);
  auto c_loaded = _load_for_mobile(ss);
  /*
   * Erro stack trace will look like this:
   * Module hierarchy:top(C).A0(backend_with_compiler_demoLoweredModule).AA0(AA)
   * Traceback of TorchScript (most recent call last):
   *  File "<string>", line 3, in FunctionName_UNKNOWN
   *
   *    def forward(self, x, y):
   *      return self.A0.forward(x, y) + self.B0.forward(x)
   *             ~~~~~~~~~~~~~~~ <--- HERE
   *
   *  File "<string>", line 5, in FunctionName_UNKNOWN
   *                typed_inputs: List[Any] = [x, y, ]
   *                if self.__backend.is_available() :
   *                  _0, = self.__backend.execute(self.__handles["forward"],
   * typed_inputs)
   *                        ~~~~~~~~~~~~~~~~~~~~~~ <--- HERE
   *                  assert isinstance(_0, Tensor)
   *                  return _0
   *  File "<string>", line 3, in FunctionName_UNKNOWN
   *
   *    def forward(self, x, y):
   *      return self.AA0.forward(x, y) + 3
   *             ~~~~~~~~~~~~~~~~ <--- HERE
   *
   *  File "<string>", line 3, in FunctionName_UNKNOWN
   *
   *    def forward(self, x, y):
   *      return x + y
   *             ~~~~~ <--- HERE
   *
   *
   *  */
<<<<<<< HEAD
  const std::string error_pattern(
      ".*(self.A0.forward).*(self.__backend.execute).*(self.AA0.forward).*(return x \\+ y).*");
  ASSERT_THROWS_WITH_REGEX_MESSAGE(c_loaded.forward(inputs), error_pattern);
  ASSERT_THROWS_WITH_MESSAGE(
      c_loaded.forward(inputs),
      "Module hierarchy:top(C).A0(backend_with_compiler_demoLoweredModule).AA0(AA).aten::add");
=======
  std::string error_pattern = R"(
  Module hierarchy:top(C).A0(backend_with_compiler_demoLoweredModule).AA0(AA)
Traceback of TorchScript (most recent call last):
  File "<string>", line 3, in FunctionName_UNKNOWN

    def forward(self, x, y):
      return self.A0.forward(x, y) + self.B0.forward(x)
             ~~~~~~~~~~~~~~~ <--- HERE

  File "<string>", line 5, in FunctionName_UNKNOWN
                typed_inputs: List[Any] = [x, y, ]
                if self.__backend.is_available() :
                  _0, = self.__backend.execute(self.__handles["forward"], typed_inputs)
                        ~~~~~~~~~~~~~~~~~~~~~~ <--- HERE
                  assert isinstance(_0, Tensor)
                  return _0
  File "<string>", line 3, in FunctionName_UNKNOWN

    def forward(self, x, y):
      return self.AA0.forward(x, y) + 3
             ~~~~~~~~~~~~~~~~ <--- HERE

  File "<string>", line 3, in FunctionName_UNKNOWN

    def forward(self, x, y):
      return x + y
             ~~~~~ <--- HERE
  )";
  ASSERT_THROWS_WITH_MESSAGE(c_loaded.forward(inputs), error_pattern);
>>>>>>> a1f40002
}

} // namespace jit
} // namespace torch<|MERGE_RESOLUTION|>--- conflicted
+++ resolved
@@ -189,16 +189,8 @@
   std::stringstream ss;
   lm._save_for_mobile(ss, ExtraFilesMap(), true);
   auto mlm = _load_for_mobile(ss);
-<<<<<<< HEAD
-  const std::string error_pattern(
-      ".*(self.__backend.execute).*(return x \\+ h).*");
-  ASSERT_THROWS_WITH_REGEX_MESSAGE(mlm.forward(inputs), error_pattern);
-  ASSERT_THROWS_WITH_MESSAGE(
-      mlm.forward(inputs),
-      "Module hierarchy:top(backend_with_compiler_demoLoweredModule).aten::add");
-=======
   std::string error_pattern = R"(
-  Module hierarchy:top(backend_with_compiler_demoLoweredModule)
+  Module hierarchy:top(backend_with_compiler_demoLoweredModule).aten::add
 Traceback of TorchScript (most recent call last):
   File "<string>", line 5, in FunctionName_UNKNOWN
                 typed_inputs: List[Any] = [x, h, ]
@@ -214,7 +206,6 @@
                ~~~~~ <--- HERE
   )";
   ASSERT_THROWS_WITH_MESSAGE(mlm.forward(inputs), error_pattern);
->>>>>>> a1f40002
 }
 
 TEST(BackendTestDebugInfo, TestExceptionStackForCompilerWithModuleHierarchy) {
@@ -252,41 +243,8 @@
   std::stringstream ss;
   lm._save_for_mobile(ss, ExtraFilesMap(), true);
   auto mlm = _load_for_mobile(ss);
-<<<<<<< HEAD
-  /*
-   * Error stack throw will look like this:
-   * Module hierarchy:top(backend_with_compiler_demoLoweredModule).A0(A)
-   * Traceback of TorchScript (most recent call last):
-   * File "<string>", line 5, in FunctionName_UNKNOWN
-   *            typed_inputs: List[Any] = [x, y, ]
-   *            if self.__backend.is_available() :
-   *              _0, = self.__backend.execute(self.__handles["forward"],
-   * typed_inputs)
-   *                    ~~~~~~~~~~~~~~~~~~~~~~ <--- HERE
-   *              assert isinstance(_0, Tensor)
-   *              return _0
-   * File "<string>", line 3, in FunctionName_UNKNOWN
-   *
-   * def forward(self, x, y):
-   *   return self.A0.forward(x, y) + self.B0.forward(x)
-   *          ~~~~~~~~~~~~~~~ <--- HERE
-   *
-   * File "<string>", line 3, in FunctionName_UNKNOWN
-   *
-   * def forward(self, x, y):
-   *   return x + y
-   *          ~~~~~ <--- HERE
-   *
-   */
-  const std::string error_pattern(
-      ".*(self.__backend.execute).*self.A0.forward.*(return x \\+ y).*");
-  ASSERT_THROWS_WITH_REGEX_MESSAGE(mlm.forward(inputs), error_pattern);
-  ASSERT_THROWS_WITH_MESSAGE(
-      mlm.forward(inputs),
-      "Module hierarchy:top(backend_with_compiler_demoLoweredModule).A0(A).aten::add");
-=======
   std::string error_pattern = R"(
-  Module hierarchy:top(backend_with_compiler_demoLoweredModule).A0(A)
+  Module hierarchy:top(backend_with_compiler_demoLoweredModule).A0(A).aten::add
 Traceback of TorchScript (most recent call last):
   File "<string>", line 5, in FunctionName_UNKNOWN
                 typed_inputs: List[Any] = [x, y, ]
@@ -308,7 +266,6 @@
              ~~~~~ <--- HERE
   )";
   ASSERT_THROWS_WITH_MESSAGE(mlm.forward(inputs), error_pattern);
->>>>>>> a1f40002
 }
 
 TEST(
@@ -379,16 +336,8 @@
    *             ~~~~~ <--- HERE
    *
    */
-<<<<<<< HEAD
-  const std::string error_pattern(
-      ".*(self.__backend.execute).*self.B0.forward.*self.A0.forward.*(return x \\+ y).*");
-  ASSERT_THROWS_WITH_REGEX_MESSAGE(mlm.forward(inputs), error_pattern);
-  ASSERT_THROWS_WITH_MESSAGE(
-      mlm.forward(inputs),
-      "Module hierarchy:top(backend_with_compiler_demoLoweredModule).B0(B).A0(A).aten::add");
-=======
   std::string error_pattern = R"(
-  Module hierarchy:top(backend_with_compiler_demoLoweredModule).B0(B).A0(A)
+  Module hierarchy:top(backend_with_compiler_demoLoweredModule).B0(B).A0(A).aten::add
 Traceback of TorchScript (most recent call last):
   File "<string>", line 5, in FunctionName_UNKNOWN
                 typed_inputs: List[Any] = [x, y, ]
@@ -416,7 +365,6 @@
              ~~~~~ <--- HERE
   )";
   ASSERT_THROWS_WITH_MESSAGE(mlm.forward(inputs), error_pattern);
->>>>>>> a1f40002
 }
 
 TEST(BackendTestDebugInfo, TestExceptionStackForCompilerWithLoweredSubModule) {
@@ -475,16 +423,8 @@
   std::stringstream ss;
   c._save_for_mobile(ss, ExtraFilesMap(), true);
   auto c_loaded = _load_for_mobile(ss);
-<<<<<<< HEAD
-  const std::string error_pattern(
-      ".*(self.A0.forward).*(self.__backend.execute).*(return x \\+ y).*");
-  ASSERT_THROWS_WITH_REGEX_MESSAGE(c_loaded.forward(inputs), error_pattern);
-  ASSERT_THROWS_WITH_MESSAGE(
-      c_loaded.forward(inputs),
-      "Module hierarchy:top(C).A0(backend_with_compiler_demoLoweredModule).aten::add");
-=======
   std::string error_pattern = R"(
-  Module hierarchy:top(C).A0(backend_with_compiler_demoLoweredModule)
+  Module hierarchy:top(C).A0(backend_with_compiler_demoLoweredModule).aten::add
 Traceback of TorchScript (most recent call last):
   File "<string>", line 3, in FunctionName_UNKNOWN
 
@@ -506,7 +446,6 @@
              ~~~~~ <--- HERE
   )";
   ASSERT_THROWS_WITH_MESSAGE(c_loaded.forward(inputs), error_pattern);
->>>>>>> a1f40002
 }
 
 TEST(
@@ -605,16 +544,8 @@
    *
    *
    *  */
-<<<<<<< HEAD
-  const std::string error_pattern(
-      ".*(self.A0.forward).*(self.__backend.execute).*(self.AA0.forward).*(return x \\+ y).*");
-  ASSERT_THROWS_WITH_REGEX_MESSAGE(c_loaded.forward(inputs), error_pattern);
-  ASSERT_THROWS_WITH_MESSAGE(
-      c_loaded.forward(inputs),
-      "Module hierarchy:top(C).A0(backend_with_compiler_demoLoweredModule).AA0(AA).aten::add");
-=======
   std::string error_pattern = R"(
-  Module hierarchy:top(C).A0(backend_with_compiler_demoLoweredModule).AA0(AA)
+  Module hierarchy:top(C).A0(backend_with_compiler_demoLoweredModule).AA0(AA).aten::add
 Traceback of TorchScript (most recent call last):
   File "<string>", line 3, in FunctionName_UNKNOWN
 
@@ -642,7 +573,6 @@
              ~~~~~ <--- HERE
   )";
   ASSERT_THROWS_WITH_MESSAGE(c_loaded.forward(inputs), error_pattern);
->>>>>>> a1f40002
 }
 
 } // namespace jit
