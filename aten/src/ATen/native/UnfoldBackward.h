--- conflicted
+++ resolved
@@ -95,15 +95,9 @@
     .set_check_mem_overlap(false)
     .check_all_same_dtype(false)
     .resize_outputs(false)
-<<<<<<< HEAD
-    .add_output(grad_out_restrided)
-    .add_input(grad_in_restrided)
-    .add_input(idx_dim_restrided)
-=======
     .add_owned_output(grad_out_restrided)
     .add_owned_input(grad_in_restrided)
     .add_owned_input(idx_dim_restrided)
->>>>>>> ed9800da
     .build();
 
   return iter;
@@ -173,17 +167,10 @@
     .set_check_mem_overlap(false)
     .check_all_same_dtype(false)
     .resize_outputs(false)
-<<<<<<< HEAD
-    .add_output(grad_out_restrided)
-    .add_input(grad_in)
-    .add_input(idx_dim_restrided)
-    .add_input(idx_last_dim_restrided)
-=======
     .add_owned_output(grad_out_restrided)
     .add_owned_input(grad_in)
     .add_owned_input(idx_dim_restrided)
     .add_owned_input(idx_last_dim_restrided)
->>>>>>> ed9800da
     .build();
 
   return iter;
