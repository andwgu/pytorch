#include <torch/csrc/jit/serialization/export.h>

#include <c10/util/Exception.h>
#include <torch/csrc/jit/backends/backend_debug_handler.h>
#include <torch/csrc/jit/backends/backend_debug_info.h>
#include <torch/csrc/jit/frontend/source_range.h>
#include <torch/csrc/jit/ir/attributes.h>
#include <torch/csrc/jit/ir/ir.h>
#include <torch/csrc/jit/ir/type_hashing.h>
#include <torch/csrc/jit/mobile/function.h>
#include <torch/csrc/jit/mobile/interpreter.h>
#include <torch/csrc/jit/mobile/method.h>
#include <torch/csrc/jit/mobile/module.h>
#include <torch/csrc/jit/passes/inliner.h>
#include <torch/csrc/jit/runtime/instruction.h>
#include <torch/csrc/jit/serialization/callstack_debug_info_serialization.h>
#include <torch/csrc/jit/serialization/import_export_constants.h>
#include <torch/csrc/jit/serialization/import_export_helpers.h>
#include <torch/csrc/jit/serialization/pickle.h>
#include <torch/csrc/jit/serialization/python_print.h>
#include <torch/csrc/jit/serialization/source_range_serialization.h>
#include <torch/csrc/jit/serialization/type_name_uniquer.h>

#include <caffe2/serialize/inline_container.h>

#include <ATen/ATen.h>

#include <ATen/core/jit_type.h>
#include <ATen/core/qualified_name.h>
#include <string>
#include <unordered_set>
#include <vector>

namespace torch {
namespace jit {

char const* toString(OpCode op);

namespace {

ExportModuleExtraFilesHook& GetExtraFilesHook() {
  static ExportModuleExtraFilesHook func = nullptr;
  return func;
}

ExportModuleMobileInfoConverter& GetMobileInfoConverter() {
  static ExportModuleMobileInfoConverter func = nullptr;
  return func;
}

static IValue Tup(std::vector<IValue> ivalues) {
  return c10::ivalue::Tuple::create(std::move(ivalues));
}

static IValue Table(
    const std::vector<std::pair<std::string, IValue>>& entries) {
  std::vector<IValue> ivalue_entries;
  ivalue_entries.reserve(entries.size());
  for (const auto& e : entries) {
    ivalue_entries.push_back(Tup({e.first, e.second}));
  }
  return Tup(std::move(ivalue_entries));
}

std::pair<IValue, IValue> getFunctionTuple(
    const Module& module,
    const Function& func,
    BackendDebugHandleManager& debug_handle_manager) {
  auto graph = func.graph()->copy();

  Inline(*graph);

  std::shared_ptr<MobileCode> code;
  if (caffe2::serialize::kProducedBytecodeVersion == 6) {
    code = std::make_shared<MobileCode>(
        graph, func.name(), false /* emit_default_input_instructions */);
  } else {
    code = std::make_shared<MobileCode>(
        graph, func.name(), true /* emit_default_input_instructions */);
  }
  auto instructions_copy = code->instructions();

  // operator names
  std::vector<c10::OperatorName> opnames;
  std::vector<std::string> method_names;
  std::vector<int64_t> op_debug_handles;
  for (size_t i = 0; i < instructions_copy.size(); ++i) {
    Instruction ins = instructions_copy[i];
    if (ins.op == OP || ins.op == OPN) {
      auto node = code->instructions_source()[i];
      opnames.emplace_back(node->schema().operator_name());
    }
    // CALL nodes at this point represent built-in (i.e. non-Graph)
    // functions that were not inlined. Here we convert the CALL
    // instructions for these functions into INTERFACE_CALL instructions
    // s.t. at runtime, we will look up the Function* on the Type of the
    // 0th argument in the stack and call that directly.
    if (ins.op == CALL) {
      auto node = code->instructions_source()[i];
      if (node->kind() == prim::CallMethod) {
        // NB: replacing instruction
        auto method_name_idx =
            code->constant_table().size() + method_names.size();
        method_names.emplace_back(node->s(attr::name));
        Instruction new_instr{
            INTERFACE_CALL,
            static_cast<int32_t>(method_name_idx),
            static_cast<uint16_t>(node->inputs().size())};
        instructions_copy[i] = new_instr;
      } else {
        TORCH_INTERNAL_ASSERT(
            false, "Unsupported node kind on CALL opcode for mobile");
      }
    } else if (ins.op == RET) {
      auto node = code->instructions_source()[i];
      for (const auto& input : node->inputs()) {
        const auto& input_type = input->type();
        if (input_type->kind() == TypeKind::TupleType) {
          if (const auto& name_typed_input =
                  input_type->cast<at::NamedType>()) {
            TORCH_CHECK(
                !name_typed_input->name(),
                "A named tuple type is not supported in mobile module. ",
                "Workaround: instead of using a named tuple type's fields, ",
                "use a dictionary type's key-value pair itmes or ",
                "a pytorch class (class Foo(torch.nn.Module))'s attributes.'");
          }
        } else if (
            input_type->kind() == TypeKind::ListType ||
            input_type->kind() == TypeKind::DictType) {
          for (const TypePtr& element_type : input_type->containedTypes()) {
            TORCH_CHECK(
                element_type->kind() != TypeKind::ClassType,
                "Returining a list or dictionary with pytorch class type ",
                "is not supported in mobile module "
                "(List[Foo] or Dict[int, Foo] for class Foo(torch.nn.Module)). "
                "Workaround: instead of using pytorch class as their element type, ",
                "use a combination of list, dictionary, and single types.");
          }
        }
      }
    } else {
      TORCH_CHECK(
          isOpSupportedInMobile(ins.op),
          toString(ins.op),
          " is not supported in mobile module.");
    }
    auto node = code->instructions_source()[i];
    int64_t debug_handle =
        debug_handle_manager.getNextDebugHandleForInlinedCallStackPtr(node);
    // Note 1-to-1 correspondence between instructions and debug handles
    op_debug_handles.emplace_back(debug_handle);
  }

  // instructions
  std::vector<IValue> instructions;
  instructions.reserve(instructions_copy.size());
  for (Instruction ins : instructions_copy) {
    instructions.emplace_back(Tup({toString(ins.op), ins.X, ins.N}));
  }

  // operators
  std::vector<IValue> operators;
  auto op_to_specified_args = code->op_to_num_specified_args();
  operators.reserve(opnames.size());
  for (const auto& opname : opnames) {
    auto unique_name = c10::toString(opname);
    // For operator with vararg, adding default arguments would be confusing and
    // is not allowed. For an operator with num_args = -1, it means the number
    // of arguments is not available for this operator, we don't do any backward
    // compatibility adaptation at runtime.
    int num_args = -1;
    auto it = op_to_specified_args.find(unique_name);
    if (it != op_to_specified_args.end()) {
      num_args = it->second;
    }
    if (caffe2::serialize::kProducedBytecodeVersion == 6) {
      operators.emplace_back(
          Tup({opname.name, opname.overload_name, num_args}));
    } else {
      operators.emplace_back(Tup({opname.name, opname.overload_name}));
    }
  }

  // constants
  //
  // Make a copy of the constants and append the method names
  // that we emitted for the converted INTERFACE_CALL nodes above.
  auto constants = code->constant_table();
  for (auto& method_name : method_names) {
    constants.emplace_back(std::move(method_name));
  }

  // types
  std::vector<IValue> types;
  types.reserve(code->type_table().size());
  static const std::string torch_prefix("__torch__");
  static const std::string class_prefix("__torch__.torch.classes");
  for (const TypePtr& t : code->type_table()) {
    auto type_str = t->annotation_str();
    if (type_str.find(torch_prefix) == 0) {
      TORCH_CHECK(
          type_str.find(class_prefix) == 0,
          "__torch__ types other than torchbind (__torch__.torch.classes)"
          "are not supported in lite interpreter. ",
          "Workaround: instead of using arbitrary class type (class Foo()), ",
          "define a pytorch class (class Foo(torch.nn.Module)).");
    }
    types.emplace_back(type_str);
  }

  // since the register location is embedded into the bytecode, pass the
  // register size
  auto register_size = static_cast<int>(code->register_size());

  auto codeTable = Table(
      {{"instructions", Tup(instructions)},
       {"operators", Tup(operators)},
       {"constants", Tup(constants)},
       {"types", Tup(types)},
       {"register_size", register_size}});

  // schema
  const auto& schema = func.getSchema();
  TORCH_CHECK(
      schema.overload_name().empty(), // @TODO: is this check correct?
      "Overloads are not supported in mobile modules.");
  TORCH_CHECK(
      !schema.is_vararg(), "Python *args are not supported in mobile modules.");
  TORCH_CHECK(
      !schema.is_varret(),
      "A variable number of return values is not supported in mobile modules.");
  auto makeArgTuple = [](const std::vector<Argument>& args) {
    std::vector<IValue> argTables;
    for (auto&& arg : args) {
      TORCH_CHECK(
          !arg.N(),
          "Arguments with known list lengths are not supported in mobile modules.");
      TORCH_CHECK(
          !arg.kwarg_only(),
          "Keyword-only arguments are not supported in mobile modules.");
      argTables.emplace_back(Table({
          {"name", arg.name()},
          {"type", arg.type()->annotation_str()},
          {"default_value", arg.default_value()},
      }));
    }
    return Tup(argTables);
  };
  auto schemaTable = Table({
      {"arguments", makeArgTuple(schema.arguments())},
      {"returns", makeArgTuple(schema.returns())},
  });

  // function tuple
  auto bytecode_vals =
      Tup({func.qualname().qualifiedName(), codeTable, schemaTable});

  c10::optional<IValue> debug_info_vals;
  // module debug info
  // This is just a set of debug handles.
  // We always save debug handles.
  // debug handles generated by debug_handle_manager
  // will correspond to {source_range, inlinedCallStackPtr} which we will
  // serialize separately.
  IValue module_debug_tuple = c10::ivalue::Tuple::create(op_debug_handles);
  auto function_debug_info =
      Table({{"function_debug_handles", module_debug_tuple}});
  debug_info_vals = Tup({func.qualname().qualifiedName(), function_debug_info});
  return std::make_pair(bytecode_vals, debug_info_vals);
}

void setstateTuple(
    const Module& module,
    const IValue& ivalue,
    std::vector<c10::IValue>& elements,
    std::unordered_set<std::string>& qn_cache,
    std::vector<c10::IValue>& debug_info_elements,
    BackendDebugHandleManager& debug_handle_manager) {
  if (!ivalue.isObject())
    return;
  auto obj = ivalue.toObject();
  auto type = obj->type();
  if (checkHasValidSetGetState(type)) {
    Function& setstate = type->getMethod("__setstate__");
    const auto qn = setstate.qualname().qualifiedName();
    if (qn_cache.find(qn) != qn_cache.end()) {
      return;
    }
    if (setstate.isGraphFunction()) {
      auto func_tuple =
          getFunctionTuple(module, setstate, debug_handle_manager);
      elements.push_back(func_tuple.first);
      qn_cache.emplace(qn);
      debug_info_elements.push_back(func_tuple.second);
    }
  } else {
    for (size_t i = 0, n = type->numAttributes(); i < n; ++i) {
      setstateTuple(
          module,
          obj->getSlot(i),
          elements,
          qn_cache,
          debug_info_elements,
          debug_handle_manager);
    }
  }
}

// Check if the global static map of backend debug info
// contains debug info for this module and any of its children.
// If so combine all the maps together and return one.
void getBackendDebugInfoMap(
    const Module& m,
    BackendDebugInfoMapType& debug_map) {
  c10::QualifiedName type_name;
  if (m.type()->name()) {
    type_name = m.type()->name().value();
  }
  if (c10::string_view(type_name.name()).ends_with("LoweredModule")) {
    constexpr size_t kSourceRange = 1;
    auto backend_debug_info =
        m.attr("__backend_debug_info").toCustomClass<PyTorchBackendDebugInfo>();
    const auto& map = backend_debug_info->getDebugInfoMap();
    if (map) {
      debug_map.insert(map.value().begin(), map.value().end());
    }
  }
  for (const auto& c : m.children()) {
    getBackendDebugInfoMap(c, debug_map);
  }
}

SourceRangeRecords getBackendSourceRanges(const Module& m) {
  SourceRangeRecords sr_records;
  c10::QualifiedName type_name;
  if (m.type()->name()) {
    type_name = m.type()->name().value();
  }
  if (c10::string_view(type_name.name()).ends_with("LoweredModule")) {
    constexpr size_t kSourceRange = 1;
    auto backend_debug_info =
        m.attr("__backend_debug_info").toCustomClass<PyTorchBackendDebugInfo>();
    const auto& map = backend_debug_info->getDebugInfoMap();
    if (map) {
      const auto& map_val = map.value();
      // This map is map of debug handle-to-delegateDebugInfoType
      // DebugInfoPair = <source range, inlined_cs_ptr>
      for (const auto& it : map_val) {
        sr_records.emplace_back(
            std::numeric_limits<size_t>::max(), it.second.first);
        auto cs_ptr = it.second.second;
        if (cs_ptr) {
          for (const auto& e : cs_ptr->vec()) {
            const auto sr = std::get<kSourceRange>(e);
            sr_records.emplace_back(std::numeric_limits<size_t>::max(), sr);
          }
        }
      }
    }
  }
  for (const auto& c : m.children()) {
    const auto& child_sr_records = getBackendSourceRanges(c);
    sr_records.reserve(sr_records.size() + child_sr_records.size());
    std::move(
        child_sr_records.begin(),
        child_sr_records.end(),
        std::back_inserter(sr_records));
  }
  return sr_records;
}

} // namespace

void moduleMethodsTuple(
    const Module& module,
    std::vector<c10::IValue>& elements, // note: appended to in-place
    std::vector<c10::IValue>& debug_info_elements,
    BackendDebugHandleManager& debug_handle_manager) {
  auto methods = module.get_methods();
  std::unordered_set<std::string> qn_cache;
  // top level methods
  for (const auto& method : methods) {
    const auto qn = method.function().qualname().qualifiedName();
    if (qn_cache.find(qn) != qn_cache.end()) {
      continue;
    }
    auto func_tuple =
        getFunctionTuple(module, method.function(), debug_handle_manager);
    elements.push_back(func_tuple.first);
    qn_cache.emplace(qn);
    debug_info_elements.push_back(func_tuple.second);
  }

  // __setstate__ of all components
  setstateTuple(
      module,
      module._ivalue(),
      elements,
      qn_cache,
      debug_info_elements,
      debug_handle_manager);
}

void SetExportModuleExtraFilesHook(ExportModuleExtraFilesHook hook) {
  GetExtraFilesHook() = std::move(hook);
}

void SetExportModuleMobileInfoConverter(
    ExportModuleMobileInfoConverter converter) {
  GetMobileInfoConverter() = std::move(converter);
}

void ScriptModuleSerializer::serialize(
    const Module& module,
    const ExtraFilesMap& extra_files,
    bool bytecode_format,
    bool save_mobile_debug_info) {
  C10_LOG_API_USAGE_ONCE("torch.script.save");
  writeExtraFiles(module, extra_files);
  // Serialize the model object
  writeArchive(
      module._ivalue(),
      /*archive_name=*/"data",
      /*archive_dir=*/"",
      /*tensor_dir=*/"data/");
  // Then we serialize all code info.
  convertTypes(module.type());
  writeFiles("code/");
  // The tensor constants from the code are written to a separate archive
  // so loading the code does not depend on loading the data
  std::vector<IValue> ivalue_constants(
      constant_table_.begin(), constant_table_.end());
  writeArchive(
      c10::ivalue::Tuple::create(ivalue_constants),
      /*archive_name=*/"constants",
      /*archive_dir=*/"",
      /*tensor_dir=*/"constants/");
  if (bytecode_format) {
    writeByteCode(module, save_mobile_debug_info);
    writeMobileMetadata(module, extra_files);
  }

  // Acquires and sets minimum (dynamic) version
  for (auto& item : file_streams_) {
    writer_.setMinVersion(item.value().minVersion());
  }
}

void ScriptModuleSerializer::writeArchive(
    const IValue& value,
    const std::string& archive_name,
    const std::string& archive_dir,
    const std::string& tensor_dir,
    bool tensor_cdata_naming_scheme) {
  std::vector<char> data;
  // Vector to capture the run-time class types during pickling the IValues
  std::vector<c10::ClassTypePtr> memoizedClassTypes;
  std::vector<std::string> tensor_names;
  Pickler data_pickle(
      [&](const char* buf, size_t size) {
        data.insert(data.end(), buf, buf + size);
      },
      nullptr,
      [&](const c10::ClassTypePtr& t) {
        return type_name_uniquer_.getUniqueName(t);
      },
      &memoizedClassTypes,
      [&](const at::Tensor& tensor) {
        // returns a string to use in picker.cpp as storage obj key
        if (tensor_cdata_naming_scheme) {
          tensor_names.push_back(
              std::to_string(reinterpret_cast<std::intptr_t>(
                  tensor.storage().unsafeGetStorageImpl())) +
              ".storage");
        } else {
          tensor_names.push_back(std::to_string(tensor_names.size()));
        }
        return tensor_names.back();
      });
  data_pickle.protocol();
  data_pickle.pushIValue(value);
  data_pickle.stop();
  // write out tensor data
  size_t i = 0;
  std::string prefix = archive_name + "/";

  TORCH_INTERNAL_ASSERT(tensor_names.size() == data_pickle.tensorData().size());
  const std::vector<std::string>& pre_serialized_files =
      writer_.getAllWrittenRecords();

  for (const auto& td : data_pickle.tensorData()) {
    WriteableTensorData writable_td = getWriteableTensorData(td);
    std::string fname = tensor_dir + tensor_names[i++];
    if (tensor_cdata_naming_scheme &&
        std::find(
            pre_serialized_files.begin(), pre_serialized_files.end(), fname) !=
            pre_serialized_files.end()) {
      // storage has been serialzed already, skip
      continue;
    }
    writer_.writeRecord(fname, writable_td.data(), writable_td.sizeInBytes());
  }

  std::string fname = archive_dir + archive_name + ".pkl";
  writer_.writeRecord(fname, data.data(), data.size());

  // serialize all the captured run-time class types
  for (const c10::ClassTypePtr& wroteType : memoizedClassTypes) {
    convertNamedType(wroteType);
  }
}

void ScriptModuleSerializer::writeExtraFiles(
    const Module& module,
    const ExtraFilesMap& extra_files) {
  // Write out extra files.
  for (const auto& kv : extra_files) {
    const std::string key = "extra/" + kv.first;
    writer_.writeRecord(key, kv.second.data(), kv.second.size());
  }
  auto hook = GetExtraFilesHook();
  if (hook) {
    ExtraFilesMap hook_files = hook(module);
    for (const auto& kv : hook_files) {
      // Checks if the hooked file is already written in extra files,
      //   if so, skips it and warns
      if (extra_files.find(kv.first) != extra_files.end()) {
        TORCH_WARN_ONCE(
            "An extra files hook attempted to write ",
            kv.first,
            " but ",
            "this is already written in extra files and so will be skipped. ",
            "This warning will only appear once per process.");
        continue;
      }
      const std::string key = "extra/" + kv.first;
      writer_.writeRecord(key, kv.second.data(), kv.second.size());
    }
  }
}

void ScriptModuleSerializer::writeMobileMetadata(
    const Module& module,
    const ExtraFilesMap& extra_files) {
  auto hook = GetExtraFilesHook();
  auto converter = GetMobileInfoConverter();
  if (!converter) {
    return;
  }
  ExtraFilesMap files_to_write = extra_files;
  // merge hook files and extra files
  if (hook) {
    ExtraFilesMap hook_files = hook(module);
    files_to_write.insert(hook_files.begin(), hook_files.end());
  }
  auto content_to_write = converter(module, files_to_write);
  if (!content_to_write.empty()) {
    writeArchive(
        content_to_write,
        /*archive_name=*/"metadata",
        /*archive_dir=*/"",
        /*tensor_dir=*/"metadata/");
    ;
  }
}

void ScriptModuleSerializer::updateSourceRangeTags(
    const SourceRangeRecords& ranges) {
  for (const auto& range : ranges) {
    if (source_range_tags_.find(range.range) == source_range_tags_.end()) {
      source_range_tags_[range.range] = current_source_range_tag_;
      current_source_range_tag_++;
    }
  }
}

void ScriptModuleSerializer::convertTypes(const at::NamedTypePtr& root_type) {
  class_deps_.add(root_type);
  for (size_t i = 0; i < class_deps_.size(); ++i) {
    // note: convertNameType may extend class_deps_, so re-checking .size() is
    // necessary
    convertNamedType(class_deps_[i]);
  }
}

void ScriptModuleSerializer::writeFiles(const std::string& code_dir) {
  current_source_range_tag_ = 0;
  // Mapping of filename => src. We need this because multiple classes may go
  // in the same file (e.g. foo.bar.Baz and foo.bar.Qux)
  for (auto& item : file_streams_) {
    const std::string filename = qualifierToArchivePath(item.key(), code_dir);

    std::string src = item.value().str();

    // Only compress these records if they're not tiny.
    // The cpu cost of generating zip datastructs and compressing isn't
    // well-spent for very small records.
    static constexpr size_t kMinToCompress = 200;

    writer_.writeRecord(
        filename,
        src.c_str(),
        src.size(),
        src.size() > kMinToCompress /*compress*/);

    // Write out the debug information
    std::string debugFilename = filename + ".debug_pkl";
    SourceRangePickler source_range_pickler;
    updateSourceRangeTags(item.value().ranges());
    auto range_data =
        source_range_pickler.pickle(item.value().ranges(), source_range_tags_);
    writer_.writeRecord(
        debugFilename,
        range_data.data(),
        range_data.size(),
        range_data.size() > kMinToCompress /*compress*/);
  }
}

<<<<<<< HEAD
  void writeByteCode(const Module& module, const bool save_mobile_debug_info) {
    std::vector<c10::IValue> elements;
    BackendDebugHandleManager debug_handle_manager;
    elements.emplace_back(
        static_cast<int64_t>(caffe2::serialize::kProducedBytecodeVersion));
    std::vector<c10::IValue> debug_info_elements;
    // Always save debug handles
    debug_info_elements.emplace_back(
        static_cast<int64_t>(caffe2::serialize::kProducedBytecodeVersion));

    moduleMethodsTuple(
        module, elements, debug_info_elements, debug_handle_manager);
    auto telements = Tup(std::move(elements));
    writeArchive("bytecode", telements);
    auto debug_info_telements = Tup(std::move(debug_info_elements));

    // At the moment keeping this feature experimental
    // since we have not evaluated how this affect model size
    // and we have not build any utility to strip off debug info
    // when desired
    // TODO: Build utility to strip off debug map. It should also do the
    // same for debug_pkl files
    if (save_mobile_debug_info) {
      // Note that stripping off debug map will not strip off
      // debug handles.
      // The reason we save debug handles conditionally is so that
      // we dont end up with a model that has debug handles but has not
      // debug map to correlate debug handels with.
      // Once we have a model with both handles and debug map, we can
      // strip off debug map and have a lean model served to production.
      // If exception ocurrs we have a model with debug map that can be
      // used to symbolicate debug handles
      writeArchive("mobile_debug_handles", debug_info_telements);
      static constexpr size_t kMinToCompress = 200;
      // For delegated backends get source ranges that are in the debug info
      // map. Since delegated backend replace original module with lowered
      // module we will not serialize original module's code which is what would
      // have contained source range. Since we dont have that anymore, extract
      // source ranges out of delegated module and store in a separate archive.
      // Note that we must do this first because in order to serialize inlined
      // CS appropriate source_range_tags must have been generated.
      auto backend_source_range_records = getBackendSourceRanges(module);
      SourceRangePickler source_range_pickler;
      updateSourceRangeTags(backend_source_range_records);
      auto range_data = source_range_pickler.pickle(
          backend_source_range_records, source_range_tags_);
      std::string debugFilename = "delegated_backends.debug_pkl";
      writer_.writeRecord(
          debugFilename,
          range_data.data(),
          range_data.size(),
          range_data.size() > kMinToCompress /*compress*/);

      // For delegated backends get debug_info_map
      // This is merged with other debug_info_map of other modules
      // which were not delegated.
      BackendDebugInfoMapType backend_debug_info_map;
      getBackendDebugInfoMap(module, backend_debug_info_map);
      // Now get the debug-handles-to-inlined-cs-ptr-map
      // And serialize that in a separate archive
      auto debug_handle_cs_ptr_map = debug_handle_manager.getCallStackPtrMap();
      debug_handle_cs_ptr_map.insert(
          backend_debug_info_map.begin(), backend_debug_info_map.end());
      CallStackDebugInfoPickler cs_debug_info_pickler;
      auto cs_data = cs_debug_info_pickler.pickle(
          debug_handle_cs_ptr_map, source_range_tags_);
      // Write out map: [debug-handle, {source range, InlinedCallStack}]
      std::string filename = "callstack_debug_map.pkl";
      writer_.writeRecord(
          filename,
          cs_data.data(),
          cs_data.size(),
          cs_data.size() > kMinToCompress /*compress*/);
    }
=======
void ScriptModuleSerializer::writeByteCode(
    const Module& module,
    const bool save_mobile_debug_info) {
  std::vector<c10::IValue> elements;
  BackendDebugHandleManager debug_handle_manager;
  elements.emplace_back(
      static_cast<int64_t>(caffe2::serialize::kProducedBytecodeVersion));
  std::vector<c10::IValue> debug_info_elements;
  // Always save debug handles
  debug_info_elements.emplace_back(
      static_cast<int64_t>(caffe2::serialize::kProducedBytecodeVersion));

  moduleMethodsTuple(
      module, elements, debug_info_elements, debug_handle_manager);
  auto telements = Tup(std::move(elements));
  writeArchive(
      telements,
      /*archive_name=*/"bytecode",
      /*archive_dir=*/"",
      /*tensor_dir=*/"bytecode/");
  auto debug_info_telements = Tup(std::move(debug_info_elements));

  // At the moment keeping this feature experimental
  // since we have not evaluated how this affect model size
  // and we have not build any utility to strip off debug info
  // when desired
  // TODO: Build utility to strip off debug map. It should also do the
  // same for debug_pkl files
  if (save_mobile_debug_info) {
    // Note that stripping off debug map will not strip off
    // debug handles.
    // The reason we save debug handles conditionally is so that
    // we dont end up with a model that has debug handles but has not
    // debug map to correlate debug handels with.
    // Once we have a model with both handles and debug map, we can
    // strip off debug map and have a lean model served to production.
    // If exception ocurrs we have a model with debug map that can be
    // used to symbolicate debug handles
    writeArchive(
        debug_info_telements,
        /*archive_name=*/"mobile_debug_handles",
        /*archive_dir=*/"",
        /*tensor_dir=*/"mobile_debug_handles/");
    // Now get the debug-handles-to-inlined-cs-ptr-map
    // And serialize that in a separate archive
    auto debug_handle_cs_ptr_map = debug_handle_manager.getCallStackPtrMap();
    CallStackDebugInfoPickler cs_debug_info_pickler;
    auto cs_data = cs_debug_info_pickler.pickle(
        debug_handle_cs_ptr_map, source_range_tags_);
    // Write out map: [debug-handle, {source range, InlinedCallStack}]
    std::string filename = "callstack_debug_map.pkl";
    static constexpr size_t kMinToCompress = 200;
    writer_.writeRecord(
        filename,
        cs_data.data(),
        cs_data.size(),
        cs_data.size() > kMinToCompress /*compress*/);
>>>>>>> 34ac28b5
  }
}

void ScriptModuleSerializer::convertNamedType(
    const c10::NamedTypePtr& class_type) {
  if (converted_types_.count(class_type)) {
    return;
  }
  converted_types_.insert(class_type);
  auto qualname = type_name_uniquer_.getUniqueName(class_type);
  std::string qualifier = qualname.prefix();
  PythonPrint* pp = file_streams_.find(qualifier);

  auto type_printer =
      [&](const c10::ConstTypePtr& t) -> c10::optional<std::string> {
    auto namedType = t->cast<c10::NamedType>();
    if (namedType && namedType->name()) {
      return type_name_uniquer_.getUniqueName(namedType).qualifiedName();
    }
    return c10::nullopt;
  };
  if (!pp) {
    pp = &file_streams_.insert(
        std::move(qualifier),
        PythonPrint(
            constant_table_,
            class_deps_,
            type_printer,
            /*enforce_importable=*/true));
  }
  pp->printNamedType(class_type);
}

void ScriptModuleSerializer::serialize_unified_format(
    Module& module,
    uint64_t script_module_id) {
  const std::string archive_dir =
      ".data/ts_code/" + std::to_string(script_module_id) + "/";

  // Serialize the model object
  writeArchive(
      module._ivalue(),
      "data",
      archive_dir,
      /*tensor_dir=*/".data/",
      /*tensor_cdata_naming_scheme=*/true);
  // Then we serialize all code info.
  convertTypes(module.type());
  // The tensor constants from the code are written to a separate archive
  // so loading the code does not depend on loading the data
  std::vector<IValue> ivalue_constants(
      constant_table_.begin(), constant_table_.end());
  writeArchive(
      c10::ivalue::Tuple::create(ivalue_constants),
      "constants",
      archive_dir,
      /*tensor_dir=*/".data/",
      /*tensor_cdata_naming_scheme=*/true);

  // Note: writeFiles() call needs to be made in addition to calling this
  // function to have the code actually saved (tensors are saved)
}

void ExportModule(
    const Module& module,
    std::ostream& out,
    const ExtraFilesMap& extra_files,
    bool bytecode_format,
    bool save_mobile_debug_info) {
  caffe2::serialize::PyTorchStreamWriter writer(
      [&](const void* buf, size_t nbytes) -> size_t {
        out.write(static_cast<const char*>(buf), nbytes);
        return !out ? 0 : nbytes;
      });
  ScriptModuleSerializer serializer(writer);
  serializer.serialize(
      module, extra_files, bytecode_format, save_mobile_debug_info);
}

void ExportModule(
    const Module& module,
    const std::string& filename,
    const ExtraFilesMap& extra_files,
    bool bytecode_format,
    bool save_mobile_debug_info) {
  caffe2::serialize::PyTorchStreamWriter writer(filename);
  ScriptModuleSerializer serializer(writer);
  serializer.serialize(
      module, extra_files, bytecode_format, save_mobile_debug_info);
}

void ExportModule(
    const Module& module,
    const std::function<size_t(const void*, size_t)>& writer_func,
    const ExtraFilesMap& extra_files,
    bool bytecode_format,
    bool save_mobile_debug_info) {
  caffe2::serialize::PyTorchStreamWriter writer(writer_func);
  ScriptModuleSerializer serializer(writer);
  serializer.serialize(
      module, extra_files, bytecode_format, save_mobile_debug_info);
}

namespace {
void export_opnames(const script::Module& m, std::set<std::string>& opnames) {
  std::vector<c10::IValue> elements;
  std::vector<c10::IValue> debug_info_elements;
  BackendDebugHandleManager dummy;
  moduleMethodsTuple(m, elements, debug_info_elements, dummy);
  for (const auto& element : elements) {
    auto table = element.toTuple()->elements()[1];
    auto row =
        table.toTuple()->elements().at(BYTECODE_INDEX_OPERATOR).toTuple();
    TORCH_INTERNAL_ASSERT(
        row->elements().at(0).toStringRef() == "operators",
        "Expected operators but found ",
        row->elements().at(0).toStringRef());
    const auto& ops_list = row->elements().at(1).toTuple()->elements();
    for (const auto& op : ops_list) {
      auto op_item = op.toTuple()->elements();
      TORCH_CHECK(
          op_item.size() >= 2,
          "There should be either two parts (name and overload name), ",
          "or three parts (name, overload name and number of specified args) ",
          "for an operator.");
      auto opname = op_item[0].toString()->string();
      auto overload = op_item[1].toString()->string();
      // NOLINTNEXTLINE(performance-inefficient-string-concatenation)
      opnames.emplace(overload.empty() ? opname : opname + "." + overload);
    }
  }
}
} // namespace

std::vector<std::string> export_opnames(const script::Module& m) {
  std::set<std::string> names;
  export_opnames(m, names);
  return std::vector<std::string>(names.begin(), names.end());
}

} // namespace jit
} // namespace torch<|MERGE_RESOLUTION|>--- conflicted
+++ resolved
@@ -65,7 +65,7 @@
 std::pair<IValue, IValue> getFunctionTuple(
     const Module& module,
     const Function& func,
-    BackendDebugHandleManager& debug_handle_manager) {
+    BackendDebugInfoRecorder& debug_info_recorder) {
   auto graph = func.graph()->copy();
 
   Inline(*graph);
@@ -146,8 +146,7 @@
           " is not supported in mobile module.");
     }
     auto node = code->instructions_source()[i];
-    int64_t debug_handle =
-        debug_handle_manager.getNextDebugHandleForInlinedCallStackPtr(node);
+    int64_t debug_handle = debug_info_recorder.getNextDebugHandle(node);
     // Note 1-to-1 correspondence between instructions and debug handles
     op_debug_handles.emplace_back(debug_handle);
   }
@@ -276,7 +275,7 @@
     std::vector<c10::IValue>& elements,
     std::unordered_set<std::string>& qn_cache,
     std::vector<c10::IValue>& debug_info_elements,
-    BackendDebugHandleManager& debug_handle_manager) {
+    BackendDebugInfoRecorder& debug_info_recorder) {
   if (!ivalue.isObject())
     return;
   auto obj = ivalue.toObject();
@@ -288,8 +287,7 @@
       return;
     }
     if (setstate.isGraphFunction()) {
-      auto func_tuple =
-          getFunctionTuple(module, setstate, debug_handle_manager);
+      auto func_tuple = getFunctionTuple(module, setstate, debug_info_recorder);
       elements.push_back(func_tuple.first);
       qn_cache.emplace(qn);
       debug_info_elements.push_back(func_tuple.second);
@@ -302,7 +300,7 @@
           elements,
           qn_cache,
           debug_info_elements,
-          debug_handle_manager);
+          debug_info_recorder);
     }
   }
 }
@@ -318,7 +316,6 @@
     type_name = m.type()->name().value();
   }
   if (c10::string_view(type_name.name()).ends_with("LoweredModule")) {
-    constexpr size_t kSourceRange = 1;
     auto backend_debug_info =
         m.attr("__backend_debug_info").toCustomClass<PyTorchBackendDebugInfo>();
     const auto& map = backend_debug_info->getDebugInfoMap();
@@ -376,7 +373,7 @@
     const Module& module,
     std::vector<c10::IValue>& elements, // note: appended to in-place
     std::vector<c10::IValue>& debug_info_elements,
-    BackendDebugHandleManager& debug_handle_manager) {
+    BackendDebugInfoRecorder& debug_info_recorder) {
   auto methods = module.get_methods();
   std::unordered_set<std::string> qn_cache;
   // top level methods
@@ -386,7 +383,7 @@
       continue;
     }
     auto func_tuple =
-        getFunctionTuple(module, method.function(), debug_handle_manager);
+        getFunctionTuple(module, method.function(), debug_info_recorder);
     elements.push_back(func_tuple.first);
     qn_cache.emplace(qn);
     debug_info_elements.push_back(func_tuple.second);
@@ -399,7 +396,7 @@
       elements,
       qn_cache,
       debug_info_elements,
-      debug_handle_manager);
+      debug_info_recorder);
 }
 
 void SetExportModuleExtraFilesHook(ExportModuleExtraFilesHook hook) {
@@ -618,87 +615,11 @@
   }
 }
 
-<<<<<<< HEAD
-  void writeByteCode(const Module& module, const bool save_mobile_debug_info) {
-    std::vector<c10::IValue> elements;
-    BackendDebugHandleManager debug_handle_manager;
-    elements.emplace_back(
-        static_cast<int64_t>(caffe2::serialize::kProducedBytecodeVersion));
-    std::vector<c10::IValue> debug_info_elements;
-    // Always save debug handles
-    debug_info_elements.emplace_back(
-        static_cast<int64_t>(caffe2::serialize::kProducedBytecodeVersion));
-
-    moduleMethodsTuple(
-        module, elements, debug_info_elements, debug_handle_manager);
-    auto telements = Tup(std::move(elements));
-    writeArchive("bytecode", telements);
-    auto debug_info_telements = Tup(std::move(debug_info_elements));
-
-    // At the moment keeping this feature experimental
-    // since we have not evaluated how this affect model size
-    // and we have not build any utility to strip off debug info
-    // when desired
-    // TODO: Build utility to strip off debug map. It should also do the
-    // same for debug_pkl files
-    if (save_mobile_debug_info) {
-      // Note that stripping off debug map will not strip off
-      // debug handles.
-      // The reason we save debug handles conditionally is so that
-      // we dont end up with a model that has debug handles but has not
-      // debug map to correlate debug handels with.
-      // Once we have a model with both handles and debug map, we can
-      // strip off debug map and have a lean model served to production.
-      // If exception ocurrs we have a model with debug map that can be
-      // used to symbolicate debug handles
-      writeArchive("mobile_debug_handles", debug_info_telements);
-      static constexpr size_t kMinToCompress = 200;
-      // For delegated backends get source ranges that are in the debug info
-      // map. Since delegated backend replace original module with lowered
-      // module we will not serialize original module's code which is what would
-      // have contained source range. Since we dont have that anymore, extract
-      // source ranges out of delegated module and store in a separate archive.
-      // Note that we must do this first because in order to serialize inlined
-      // CS appropriate source_range_tags must have been generated.
-      auto backend_source_range_records = getBackendSourceRanges(module);
-      SourceRangePickler source_range_pickler;
-      updateSourceRangeTags(backend_source_range_records);
-      auto range_data = source_range_pickler.pickle(
-          backend_source_range_records, source_range_tags_);
-      std::string debugFilename = "delegated_backends.debug_pkl";
-      writer_.writeRecord(
-          debugFilename,
-          range_data.data(),
-          range_data.size(),
-          range_data.size() > kMinToCompress /*compress*/);
-
-      // For delegated backends get debug_info_map
-      // This is merged with other debug_info_map of other modules
-      // which were not delegated.
-      BackendDebugInfoMapType backend_debug_info_map;
-      getBackendDebugInfoMap(module, backend_debug_info_map);
-      // Now get the debug-handles-to-inlined-cs-ptr-map
-      // And serialize that in a separate archive
-      auto debug_handle_cs_ptr_map = debug_handle_manager.getCallStackPtrMap();
-      debug_handle_cs_ptr_map.insert(
-          backend_debug_info_map.begin(), backend_debug_info_map.end());
-      CallStackDebugInfoPickler cs_debug_info_pickler;
-      auto cs_data = cs_debug_info_pickler.pickle(
-          debug_handle_cs_ptr_map, source_range_tags_);
-      // Write out map: [debug-handle, {source range, InlinedCallStack}]
-      std::string filename = "callstack_debug_map.pkl";
-      writer_.writeRecord(
-          filename,
-          cs_data.data(),
-          cs_data.size(),
-          cs_data.size() > kMinToCompress /*compress*/);
-    }
-=======
 void ScriptModuleSerializer::writeByteCode(
     const Module& module,
     const bool save_mobile_debug_info) {
   std::vector<c10::IValue> elements;
-  BackendDebugHandleManager debug_handle_manager;
+  BackendDebugInfoRecorder debug_info_recorder;
   elements.emplace_back(
       static_cast<int64_t>(caffe2::serialize::kProducedBytecodeVersion));
   std::vector<c10::IValue> debug_info_elements;
@@ -707,7 +628,7 @@
       static_cast<int64_t>(caffe2::serialize::kProducedBytecodeVersion));
 
   moduleMethodsTuple(
-      module, elements, debug_info_elements, debug_handle_manager);
+      module, elements, debug_info_elements, debug_info_recorder);
   auto telements = Tup(std::move(elements));
   writeArchive(
       telements,
@@ -737,21 +658,46 @@
         /*archive_name=*/"mobile_debug_handles",
         /*archive_dir=*/"",
         /*tensor_dir=*/"mobile_debug_handles/");
+    static constexpr size_t kMinToCompress = 200;
+    // For delegated backends get source ranges that are in the debug info
+    // map. Since delegated backend replace original module with lowered
+    // module we will not serialize original module's code which is what would
+    // have contained source range. Since we dont have that anymore, extract
+    // source ranges out of delegated module and store in a separate archive.
+    // Note that we must do this first because in order to serialize inlined
+    // CS appropriate source_range_tags must have been generated.
+    auto backend_source_range_records = getBackendSourceRanges(module);
+    SourceRangePickler source_range_pickler;
+    updateSourceRangeTags(backend_source_range_records);
+    auto range_data = source_range_pickler.pickle(
+        backend_source_range_records, source_range_tags_);
+    std::string debugFilename = "delegated_backends.debug_pkl";
+    writer_.writeRecord(
+        debugFilename,
+        range_data.data(),
+        range_data.size(),
+        range_data.size() > kMinToCompress /*compress*/);
+
+    // For delegated backends get debug_info_map
+    // This is merged with other debug_info_map of other modules
+    // which were not delegated.
+    BackendDebugInfoMapType backend_debug_info_map;
+    getBackendDebugInfoMap(module, backend_debug_info_map);
     // Now get the debug-handles-to-inlined-cs-ptr-map
     // And serialize that in a separate archive
-    auto debug_handle_cs_ptr_map = debug_handle_manager.getCallStackPtrMap();
+    auto debug_handle_cs_ptr_map = debug_info_recorder.stopRecording();
+    debug_handle_cs_ptr_map.insert(
+        backend_debug_info_map.begin(), backend_debug_info_map.end());
     CallStackDebugInfoPickler cs_debug_info_pickler;
     auto cs_data = cs_debug_info_pickler.pickle(
         debug_handle_cs_ptr_map, source_range_tags_);
     // Write out map: [debug-handle, {source range, InlinedCallStack}]
     std::string filename = "callstack_debug_map.pkl";
-    static constexpr size_t kMinToCompress = 200;
     writer_.writeRecord(
         filename,
         cs_data.data(),
         cs_data.size(),
         cs_data.size() > kMinToCompress /*compress*/);
->>>>>>> 34ac28b5
   }
 }
 
@@ -859,7 +805,7 @@
 void export_opnames(const script::Module& m, std::set<std::string>& opnames) {
   std::vector<c10::IValue> elements;
   std::vector<c10::IValue> debug_info_elements;
-  BackendDebugHandleManager dummy;
+  BackendDebugInfoRecorder dummy;
   moduleMethodsTuple(m, elements, debug_info_elements, dummy);
   for (const auto& element : elements) {
     auto table = element.toTuple()->elements()[1];
